// Copyright (C) 2003 Dolphin Project.

// This program is free software: you can redistribute it and/or modify
// it under the terms of the GNU General Public License as published by
// the Free Software Foundation, version 2.0.

// This program is distributed in the hope that it will be useful,
// but WITHOUT ANY WARRANTY; without even the implied warranty of
// MERCHANTABILITY or FITNESS FOR A PARTICULAR PURPOSE.  See the
// GNU General Public License 2.0 for more details.

// A copy of the GPL 2.0 should have been included with the program.
// If not, see http://www.gnu.org/licenses/

// Official SVN repository and contact information can be found at
// http://code.google.com/p/dolphin-emu/

#include <stdio.h>
#include <cmath>
#include <assert.h>
#include <locale.h>

#include "LightingShaderGen.h"
#include "PixelShaderGen.h"
#include "XFMemory.h"  // for texture projection mode
#include "BPMemory.h"
#include "VideoConfig.h"
#include "NativeVertexFormat.h"

static int AlphaPreTest();

static void StageHash(int stage, u32* out)
{
	out[0] |= bpmem.combiners[stage].colorC.hex & 0xFFFFFF; // 24
	u32 alphaC = bpmem.combiners[stage].alphaC.hex & 0xFFFFF0; // 24, strip out tswap and rswap for now
	out[0] |= (alphaC&0xF0) << 24; // 8
	out[1] |= alphaC >> 8; // 16

	// reserve 3 bits for bpmem.tevorders[stage/2].getTexMap
	out[1] |= bpmem.tevorders[stage/2].getTexCoord(stage&1) << 19; // 3
	out[1] |= bpmem.tevorders[stage/2].getEnable(stage&1) << 22; // 1
	// reserve 3 bits for bpmem.tevorders[stage/2].getColorChan

	bool bHasIndStage = bpmem.tevind[stage].IsActive() && bpmem.tevind[stage].bt < bpmem.genMode.numindstages;
	out[2] |= bHasIndStage << 2; // 1

	bool needstexcoord = false;

	if (bHasIndStage)
	{
		out[2] |= (bpmem.tevind[stage].hex & 0x17FFFF) << 3; // 21, TODO: needs an explanation
		needstexcoord = true;
	}


	TevStageCombiner::ColorCombiner& cc = bpmem.combiners[stage].colorC;
	TevStageCombiner::AlphaCombiner& ac = bpmem.combiners[stage].alphaC;

	if(cc.a == TEVCOLORARG_RASA || cc.a == TEVCOLORARG_RASC
		|| cc.b == TEVCOLORARG_RASA || cc.b == TEVCOLORARG_RASC
		|| cc.c == TEVCOLORARG_RASA || cc.c == TEVCOLORARG_RASC
		|| cc.d == TEVCOLORARG_RASA || cc.d == TEVCOLORARG_RASC
		|| ac.a == TEVALPHAARG_RASA || ac.b == TEVALPHAARG_RASA
		|| ac.c == TEVALPHAARG_RASA || ac.d == TEVALPHAARG_RASA)
	{
		out[0] |= bpmem.combiners[stage].alphaC.rswap;
		out[2] |= bpmem.tevksel[bpmem.combiners[stage].alphaC.rswap*2].swap1 << 24; // 2
		out[2] |= bpmem.tevksel[bpmem.combiners[stage].alphaC.rswap*2].swap2 << 26; // 2
		out[2] |= bpmem.tevksel[bpmem.combiners[stage].alphaC.rswap*2+1].swap1 << 28; // 2
		out[2] |= bpmem.tevksel[bpmem.combiners[stage].alphaC.rswap*2+1].swap2 << 30; // 2
		out[1] |= (bpmem.tevorders[stage/2].getColorChan(stage&1)&1) << 23;
		out[2] |= (bpmem.tevorders[stage/2].getColorChan(stage&1)&0x6) >> 1;
	}

	out[3] |= bpmem.tevorders[stage/2].getEnable(stage&1);
	if (bpmem.tevorders[stage/2].getEnable(stage&1))
	{
		if (bHasIndStage) needstexcoord = true;

		out[0] |= bpmem.combiners[stage].alphaC.tswap;
		out[3] |= bpmem.tevksel[bpmem.combiners[stage].alphaC.tswap*2].swap1 << 1; // 2
		out[3] |= bpmem.tevksel[bpmem.combiners[stage].alphaC.tswap*2].swap2 << 3; // 2
		out[3] |= bpmem.tevksel[bpmem.combiners[stage].alphaC.tswap*2+1].swap1 << 5; // 2
		out[3] |= bpmem.tevksel[bpmem.combiners[stage].alphaC.tswap*2+1].swap2 << 7; // 2
		out[1] |= bpmem.tevorders[stage/2].getTexMap(stage&1) << 16;
	}

	if (cc.a == TEVCOLORARG_KONST || cc.b == TEVCOLORARG_KONST || cc.c == TEVCOLORARG_KONST || cc.d == TEVCOLORARG_KONST
		|| ac.a == TEVALPHAARG_KONST || ac.b == TEVALPHAARG_KONST || ac.c == TEVALPHAARG_KONST || ac.d == TEVALPHAARG_KONST)
	{
		out[3] |= bpmem.tevksel[stage/2].getKC(stage&1) << 9; // 5
		out[3] |= bpmem.tevksel[stage/2].getKA(stage&1) << 14; // 5
	}

	if (needstexcoord)
	{
		out[1] |= bpmem.tevorders[stage/2].getTexCoord(stage&1) << 16;
	}
}

// Mash together all the inputs that contribute to the code of a generated pixel shader into
// a unique identifier, basically containing all the bits. Yup, it's a lot ....
// It would likely be a lot more efficient to build this incrementally as the attributes
// are set...
void GetPixelShaderId(PIXELSHADERUID *uid, DSTALPHA_MODE dstAlphaMode, u32 components)
{
	memset(uid->values, 0, sizeof(uid->values));
	uid->values[0] |= bpmem.genMode.numtevstages; // 4
	uid->values[0] |= bpmem.genMode.numtexgens << 4; // 4
	uid->values[0] |= dstAlphaMode << 8; // 2

	bool DepthTextureEnable = (bpmem.ztex2.op != ZTEXTURE_DISABLE && !bpmem.zcontrol.zcomploc && bpmem.zmode.testenable && bpmem.zmode.updateenable) || g_ActiveConfig.bEnablePerPixelDepth;

	uid->values[0] |= DepthTextureEnable << 10; // 1

	bool enablePL = g_ActiveConfig.bEnablePixelLighting && g_ActiveConfig.backend_info.bSupportsPixelLighting;
	uid->values[0] |= enablePL << 11; // 1

	if (!enablePL) uid->values[0] |= xfregs.numTexGen.numTexGens << 12; // 4
	u32 alphaPreTest = AlphaPreTest()+1;

	uid->values[0] |= alphaPreTest << 16; // 2

	if (alphaPreTest == 1 || (alphaPreTest && !DepthTextureEnable && dstAlphaMode == DSTALPHA_ALPHA_PASS))
	{
		// Courtesy of PreAlphaTest, we're done already ;)
		// NOTE: The comment header of generated shaders depends on the value of bpmem.genmode.numindstages.. shouldnt really bother about that though.
		uid->num_values = 1;
		return;
	}

	for (unsigned int i = 0; i < bpmem.genMode.numtexgens; ++i)
	{
		if (18+i < 32)
			uid->values[0] |= xfregs.texMtxInfo[i].projection << (18+i); // 1
		else
			uid->values[1] |= xfregs.texMtxInfo[i].projection << (i - 14); // 1
	}

	uid->values[1] = bpmem.genMode.numindstages << 2; // 3
	u32 indirectStagesUsed = 0;
	for (unsigned int i = 0; i < bpmem.genMode.numindstages; ++i)
		if (bpmem.tevind[i].IsActive() && bpmem.tevind[i].bt < bpmem.genMode.numindstages)
			indirectStagesUsed |= (1 << bpmem.tevind[i].bt);

	assert(indirectStagesUsed == (indirectStagesUsed & 0xF));

	uid->values[1] |= indirectStagesUsed << 5; // 4;

	for (unsigned int i = 0; i < bpmem.genMode.numindstages; ++i)
	{
		if (indirectStagesUsed & (1 << i))
		{
			uid->values[1] |= (bpmem.tevindref.getTexCoord(i) < bpmem.genMode.numtexgens) << (9 + 3*i); // 1
			if (bpmem.tevindref.getTexCoord(i) < bpmem.genMode.numtexgens)
				uid->values[1] |= bpmem.tevindref.getTexCoord(i) << (10 + 3*i); // 2
		}
	}

	u32* ptr = &uid->values[2];
	for (unsigned int i = 0; i < bpmem.genMode.numtevstages+1; ++i)
	{
		StageHash(i, ptr);
		ptr += 4; // max: ptr = &uid->values[66]
	}

	ptr[0] |= bpmem.alphaFunc.comp0; // 3
	ptr[0] |= bpmem.alphaFunc.comp1 << 3; // 3
	ptr[0] |= bpmem.alphaFunc.logic << 6; // 2

	if (alphaPreTest == 0 || alphaPreTest == 2)
	{
		ptr[0] |= bpmem.fog.c_proj_fsel.fsel << 8; // 3
		if (DepthTextureEnable)
		{
			ptr[0] |= bpmem.ztex2.op << 11; // 2
			ptr[0] |= bpmem.zcontrol.zcomploc << 13; // 1
			ptr[0] |= bpmem.zmode.testenable << 14; // 1
			ptr[0] |= bpmem.zmode.updateenable << 15; // 1
		}
	}

	if (dstAlphaMode != DSTALPHA_ALPHA_PASS)
	{
		if (bpmem.fog.c_proj_fsel.fsel != 0)
		{
			ptr[0] |= bpmem.fog.c_proj_fsel.proj << 16; // 1
			ptr[0] |= bpmem.fogRange.Base.Enabled << 17; // 1
		}
	}

	++ptr;
	if (enablePL)
	{
		ptr += GetLightingShaderId(ptr);
		*ptr++ = components;
	}

	uid->num_values = ptr - uid->values;
}

void GetSafePixelShaderId(PIXELSHADERUIDSAFE *uid, DSTALPHA_MODE dstAlphaMode, u32 components)
{
	memset(uid->values, 0, sizeof(uid->values));
	u32* ptr = uid->values;
	*ptr++ = dstAlphaMode; // 0
	*ptr++ = bpmem.genMode.hex; // 1
	*ptr++ = bpmem.ztex2.hex; // 2
	*ptr++ = bpmem.zcontrol.hex; // 3
	*ptr++ = bpmem.zmode.hex; // 4
	*ptr++ = g_ActiveConfig.bEnablePerPixelDepth; // 5
	*ptr++ = g_ActiveConfig.bEnablePixelLighting && g_ActiveConfig.backend_info.bSupportsPixelLighting; // 6
	*ptr++ = xfregs.numTexGen.hex; // 7

	if (g_ActiveConfig.bEnablePixelLighting && g_ActiveConfig.backend_info.bSupportsPixelLighting)
	{
		*ptr++ = xfregs.color[0].hex;
		*ptr++ = xfregs.alpha[0].hex;
		*ptr++ = xfregs.color[1].hex;
		*ptr++ = xfregs.alpha[1].hex;
		*ptr++ = components;
	}

	for (unsigned int i = 0; i < 8; ++i)
		*ptr++ = xfregs.texMtxInfo[i].hex; // 8-15

	for (unsigned int i = 0; i < 16; ++i)
		*ptr++ = bpmem.tevind[i].hex; // 16-31

	*ptr++ = bpmem.tevindref.hex; // 32

	for (int i = 0; i < bpmem.genMode.numtevstages+1; ++i) // up to 16 times
	{
		*ptr++ = bpmem.combiners[i].colorC.hex; // 33+5*i
		*ptr++ = bpmem.combiners[i].alphaC.hex; // 34+5*i
		*ptr++ = bpmem.tevind[i].hex; // 35+5*i
		*ptr++ = bpmem.tevksel[i/2].hex; // 36+5*i
		*ptr++ = bpmem.tevorders[i/2].hex; // 37+5*i
	}

	ptr = &uid->values[113];

	*ptr++ = bpmem.alphaFunc.hex; // 113

	*ptr++ = bpmem.fog.c_proj_fsel.hex; // 114
	*ptr++ = bpmem.fogRange.Base.hex; // 115

	_assert_((ptr - uid->values) == uid->GetNumValues());
}

void ValidatePixelShaderIDs(API_TYPE api, PIXELSHADERUIDSAFE old_id, const std::string& old_code, DSTALPHA_MODE dstAlphaMode, u32 components)
{
	if (!g_ActiveConfig.bEnableShaderDebugging)
		return;

	PIXELSHADERUIDSAFE new_id;
	GetSafePixelShaderId(&new_id, dstAlphaMode, components);

	if (!(old_id == new_id))
	{
		std::string new_code(GeneratePixelShaderCode(dstAlphaMode, api, components));
		if (old_code != new_code)
		{
			_assert_(old_id.GetNumValues() == new_id.GetNumValues());

			char msg[8192];
			char* ptr = msg;
			ptr += sprintf(ptr, "Pixel shader IDs matched but unique IDs did not!\nUnique IDs (old <-> new):\n");
			const int N = new_id.GetNumValues();
			for (int i = 0; i < N/2; ++i)
				ptr += sprintf(ptr, "%02d, %08X  %08X  |  %08X  %08X\n", 2*i, old_id.values[2*i], old_id.values[2*i+1],
																			new_id.values[2*i], new_id.values[2*i+1]);
			if (N % 2)
				ptr += sprintf(ptr, "%02d, %08X  |  %08X\n", N-1, old_id.values[N-1], new_id.values[N-1]);
	
			static int num_failures = 0;
			char szTemp[MAX_PATH];
			sprintf(szTemp, "%spsuid_mismatch_%04i.txt", File::GetUserPath(D_DUMP_IDX).c_str(), num_failures++);
			std::ofstream file(szTemp);
			file << msg;
			file << "\n\nOld shader code:\n" << old_code;
			file << "\n\nNew shader code:\n" << new_code;
			file.close();

			PanicAlert("Unique pixel shader ID mismatch!\n\nReport this to the devs, along with the contents of %s.", szTemp);
		}
	}
}

//   old tev->pixelshader notes
//
//   color for this stage (alpha, color) is given by bpmem.tevorders[0].colorchan0
//   konstant for this stage (alpha, color) is given by bpmem.tevksel
//   inputs are given by bpmem.combiners[0].colorC.a/b/c/d     << could be current chan color
//   according to GXTevColorArg table above
//   output is given by .outreg
//   tevtemp is set according to swapmodetables and

static void WriteStage(char *&p, int n, API_TYPE ApiType);
static void SampleTexture(char *&p, const char *destination, const char *texcoords, const char *texswap, int texmap, API_TYPE ApiType);
// static void WriteAlphaCompare(char *&p, int num, int comp);
static void WriteAlphaTest(char *&p, API_TYPE ApiType,DSTALPHA_MODE dstAlphaMode);
static void WriteFog(char *&p);

static const char *tevKSelTableC[] = // KCSEL
{
	"1.0f,1.0f,1.0f",    // 1   = 0x00
	"0.875f,0.875f,0.875f", // 7_8 = 0x01
	"0.75f,0.75f,0.75f",    // 3_4 = 0x02
	"0.625f,0.625f,0.625f", // 5_8 = 0x03
	"0.5f,0.5f,0.5f",       // 1_2 = 0x04
	"0.375f,0.375f,0.375f", // 3_8 = 0x05
	"0.25f,0.25f,0.25f",    // 1_4 = 0x06
	"0.125f,0.125f,0.125f", // 1_8 = 0x07
	"ERROR", // 0x08
	"ERROR", // 0x09
	"ERROR", // 0x0a
	"ERROR", // 0x0b
	I_KCOLORS"[0].rgb", // K0 = 0x0C
	I_KCOLORS"[1].rgb", // K1 = 0x0D
	I_KCOLORS"[2].rgb", // K2 = 0x0E
	I_KCOLORS"[3].rgb", // K3 = 0x0F
	I_KCOLORS"[0].rrr", // K0_R = 0x10
	I_KCOLORS"[1].rrr", // K1_R = 0x11
	I_KCOLORS"[2].rrr", // K2_R = 0x12
	I_KCOLORS"[3].rrr", // K3_R = 0x13
	I_KCOLORS"[0].ggg", // K0_G = 0x14
	I_KCOLORS"[1].ggg", // K1_G = 0x15
	I_KCOLORS"[2].ggg", // K2_G = 0x16
	I_KCOLORS"[3].ggg", // K3_G = 0x17
	I_KCOLORS"[0].bbb", // K0_B = 0x18
	I_KCOLORS"[1].bbb", // K1_B = 0x19
	I_KCOLORS"[2].bbb", // K2_B = 0x1A
	I_KCOLORS"[3].bbb", // K3_B = 0x1B
	I_KCOLORS"[0].aaa", // K0_A = 0x1C
	I_KCOLORS"[1].aaa", // K1_A = 0x1D
	I_KCOLORS"[2].aaa", // K2_A = 0x1E
	I_KCOLORS"[3].aaa", // K3_A = 0x1F
};

static const char *tevKSelTableA[] = // KASEL
{
	"1.0f",  // 1   = 0x00
	"0.875f",// 7_8 = 0x01
	"0.75f", // 3_4 = 0x02
	"0.625f",// 5_8 = 0x03
	"0.5f",  // 1_2 = 0x04
	"0.375f",// 3_8 = 0x05
	"0.25f", // 1_4 = 0x06
	"0.125f",// 1_8 = 0x07
	"ERROR", // 0x08
	"ERROR", // 0x09
	"ERROR", // 0x0a
	"ERROR", // 0x0b
	"ERROR", // 0x0c
	"ERROR", // 0x0d
	"ERROR", // 0x0e
	"ERROR", // 0x0f
	I_KCOLORS"[0].r", // K0_R = 0x10
	I_KCOLORS"[1].r", // K1_R = 0x11
	I_KCOLORS"[2].r", // K2_R = 0x12
	I_KCOLORS"[3].r", // K3_R = 0x13
	I_KCOLORS"[0].g", // K0_G = 0x14
	I_KCOLORS"[1].g", // K1_G = 0x15
	I_KCOLORS"[2].g", // K2_G = 0x16
	I_KCOLORS"[3].g", // K3_G = 0x17
	I_KCOLORS"[0].b", // K0_B = 0x18
	I_KCOLORS"[1].b", // K1_B = 0x19
	I_KCOLORS"[2].b", // K2_B = 0x1A
	I_KCOLORS"[3].b", // K3_B = 0x1B
	I_KCOLORS"[0].a", // K0_A = 0x1C
	I_KCOLORS"[1].a", // K1_A = 0x1D
	I_KCOLORS"[2].a", // K2_A = 0x1E
	I_KCOLORS"[3].a", // K3_A = 0x1F
};

static const char *tevScaleTable[] = // CS
{
	"1.0f",  // SCALE_1
	"2.0f",  // SCALE_2
	"4.0f",  // SCALE_4
	"0.5f",  // DIVIDE_2
};

static const char *tevBiasTable[] = // TB
{
	"",       // ZERO,
	"+0.5f",  // ADDHALF,
	"-0.5f",  // SUBHALF,
	"",
};

static const char *tevOpTable[] = { // TEV
	"+",      // TEVOP_ADD = 0,
	"-",      // TEVOP_SUB = 1,
};

static const char *tevCInputTable[] = // CC
{
	"(prev.rgb)",               // CPREV,
	"(prev.aaa)",         // APREV,
	"(c0.rgb)",                 // C0,
	"(c0.aaa)",           // A0,
	"(c1.rgb)",                 // C1,
	"(c1.aaa)",           // A1,
	"(c2.rgb)",                 // C2,
	"(c2.aaa)",           // A2,
	"(textemp.rgb)",            // TEXC,
	"(textemp.aaa)",      // TEXA,
	"(rastemp.rgb)",            // RASC,
	"(rastemp.aaa)",      // RASA,
	"float3(1.0f, 1.0f, 1.0f)",              // ONE
	"float3(0.5f, 0.5f, 0.5f)",                 // HALF
	"(konsttemp.rgb)", //"konsttemp.rgb",        // KONST
	"float3(0.0f, 0.0f, 0.0f)",              // ZERO
	///aded extra values to map clamped values
	"(cprev.rgb)",               // CPREV,
	"(cprev.aaa)",         // APREV,
	"(cc0.rgb)",                 // C0,
	"(cc0.aaa)",           // A0,
	"(cc1.rgb)",                 // C1,
	"(cc1.aaa)",           // A1,
	"(cc2.rgb)",                 // C2,
	"(cc2.aaa)",           // A2,
	"(textemp.rgb)",            // TEXC,
	"(textemp.aaa)",      // TEXA,
	"(crastemp.rgb)",            // RASC,
	"(crastemp.aaa)",      // RASA,
	"float3(1.0f, 1.0f, 1.0f)",              // ONE
	"float3(0.5f, 0.5f, 0.5f)",                 // HALF
	"(ckonsttemp.rgb)", //"konsttemp.rgb",        // KONST
	"float3(0.0f, 0.0f, 0.0f)",              // ZERO
	"PADERROR", "PADERROR", "PADERROR", "PADERROR"
};

static const char *tevAInputTable[] = // CA
{
	"prev",            // APREV,
	"c0",              // A0,
	"c1",              // A1,
	"c2",              // A2,
	"textemp",         // TEXA,
	"rastemp",         // RASA,
	"konsttemp",       // KONST,  (hw1 had quarter)
	"float4(0.0f, 0.0f, 0.0f, 0.0f)", // ZERO
	///aded extra values to map clamped values
	"cprev",            // APREV,
	"cc0",              // A0,
	"cc1",              // A1,
	"cc2",              // A2,
	"textemp",         // TEXA,
	"crastemp",         // RASA,
	"ckonsttemp",       // KONST,  (hw1 had quarter)
	"float4(0.0f, 0.0f, 0.0f, 0.0f)", // ZERO
	"PADERROR", "PADERROR", "PADERROR", "PADERROR",
	"PADERROR", "PADERROR", "PADERROR", "PADERROR",
};

static const char *tevRasTable[] =
{
	"colors_0",
	"colors_1",
	"ERROR", //2
	"ERROR", //3
	"ERROR", //4
	"alphabump", // use bump alpha
	"(alphabump*(255.0f/248.0f))", //normalized
	"float4(0.0f, 0.0f, 0.0f, 0.0f)", // zero
};

//static const char *tevTexFunc[] = { "tex2D", "texRECT" };

static const char *tevCOutputTable[]  = { "prev.rgb", "c0.rgb", "c1.rgb", "c2.rgb" };
static const char *tevAOutputTable[]  = { "prev.a", "c0.a", "c1.a", "c2.a" };
static const char *tevIndAlphaSel[]   = {"", "x", "y", "z"};
//static const char *tevIndAlphaScale[] = {"", "*32", "*16", "*8"};
static const char *tevIndAlphaScale[] = {"*(248.0f/255.0f)", "*(224.0f/255.0f)", "*(240.0f/255.0f)", "*(248.0f/255.0f)"};
static const char *tevIndBiasField[]  = {"", "x", "y", "xy", "z", "xz", "yz", "xyz"}; // indexed by bias
static const char *tevIndBiasAdd[]    = {"-128.0f", "1.0f", "1.0f", "1.0f" }; // indexed by fmt
static const char *tevIndWrapStart[]  = {"0.0f", "256.0f", "128.0f", "64.0f", "32.0f", "16.0f", "0.001f" };
static const char *tevIndFmtScale[]   = {"255.0f", "31.0f", "15.0f", "7.0f" };

#define WRITE p+=sprintf

static char swapModeTable[4][5];

static char text[16384];
static bool DepthTextureEnable;

struct RegisterState
{
	bool ColorNeedOverflowControl;
	bool AlphaNeedOverflowControl;
	bool AuxStored;
};

static RegisterState RegisterStates[4];

static void BuildSwapModeTable()
{
	static const char *swapColors = "rgba";
	for (int i = 0; i < 4; i++)
	{
		swapModeTable[i][0] = swapColors[bpmem.tevksel[i*2].swap1];
		swapModeTable[i][1] = swapColors[bpmem.tevksel[i*2].swap2];
		swapModeTable[i][2] = swapColors[bpmem.tevksel[i*2+1].swap1];
		swapModeTable[i][3] = swapColors[bpmem.tevksel[i*2+1].swap2];
		swapModeTable[i][4] = 0;
	}
}

const char* WriteRegister(API_TYPE ApiType, const char *prefix, const u32 num)
{
	if (ApiType == API_GLSL)
		return ""; // Nothing to do here
	static char result[64];
	sprintf(result, " : register(%s%d)", prefix, num);
	return result;
}

const char* WriteBinding(API_TYPE ApiType, const u32 num)
{
	if (ApiType != API_GLSL || !g_ActiveConfig.backend_info.bSupportsGLSLBinding)
		return "";
	static char result[64];
	sprintf(result, "layout(binding = %d) ", num);
	return result;
}

const char *WriteLocation(API_TYPE ApiType)
{
	if (ApiType == API_GLSL && g_ActiveConfig.backend_info.bSupportsGLSLUBO)
		return "";
	static char result[64];
	sprintf(result, "uniform ");
	return result;
}

const char *GeneratePixelShaderCode(DSTALPHA_MODE dstAlphaMode, API_TYPE ApiType, u32 components)
{
	setlocale(LC_NUMERIC, "C"); // Reset locale for compilation
	text[sizeof(text) - 1] = 0x7C;  // canary

	BuildSwapModeTable(); // Needed for WriteStage
	int numStages = bpmem.genMode.numtevstages + 1;
	int numTexgen = bpmem.genMode.numtexgens;

	char *p = text;
	WRITE(p, "//Pixel Shader for TEV stages\n");
	WRITE(p, "//%i TEV stages, %i texgens, XXX IND stages\n",
		numStages, numTexgen/*, bpmem.genMode.numindstages*/);

	int nIndirectStagesUsed = 0;
	if (bpmem.genMode.numindstages > 0)
	{
		for (int i = 0; i < numStages; ++i)
		{
			if (bpmem.tevind[i].IsActive() && bpmem.tevind[i].bt < bpmem.genMode.numindstages)
				nIndirectStagesUsed |= 1 << bpmem.tevind[i].bt;
		}
	}
	DepthTextureEnable = (bpmem.ztex2.op != ZTEXTURE_DISABLE && !bpmem.zcontrol.zcomploc && bpmem.zmode.testenable && bpmem.zmode.updateenable) || g_ActiveConfig.bEnablePerPixelDepth ;

	if (ApiType == API_GLSL)
	{
			// A few required defines and ones that will make our lives a lot easier
			if (g_ActiveConfig.backend_info.bSupportsGLSLBinding || g_ActiveConfig.backend_info.bSupportsGLSLUBO)
			{
				WRITE(p, "#version 330 compatibility\n");
				if (g_ActiveConfig.backend_info.bSupportsGLSLBinding)
					WRITE(p, "#extension GL_ARB_shading_language_420pack : enable\n");
				if (g_ActiveConfig.backend_info.bSupportsGLSLUBO)
					WRITE(p, "#extension GL_ARB_uniform_buffer_object : enable\n");
			WRITE(p, "#define ATTRIN in\n");
			WRITE(p, "#define ATTROUT out\n");
			WRITE(p, "#define VARYIN in\n");
			WRITE(p, "#define VARYOUT out\n");
		}
		else
		{
			WRITE(p, "#version 120\n");
			WRITE(p, "#define ATTRIN attribute\n");
			WRITE(p, "#define ATTROUT attribute\n"); // Can't really be used, but provide it anyway
			WRITE(p, "#define VARYIN varying\n");
			WRITE(p, "#define VARYOUT varying\n");
		}

			if (g_ActiveConfig.backend_info.bSupportsGLSLATTRBind)
				WRITE(p, "#extension GL_ARB_explicit_attrib_location : enable\n");
			// Silly differences
			WRITE(p, "#define float2 vec2\n");
			WRITE(p, "#define float3 vec3\n");
			WRITE(p, "#define float4 vec4\n");

			// cg to glsl function translation
			WRITE(p, "#define frac(x) fract(x)\n");
			WRITE(p, "#define saturate(x) clamp(x, 0.0f, 1.0f)\n");
			WRITE(p, "#define lerp(x, y, z) mix(x, y, z)\n");

			// A function here
			// Fmod implementation gleaned from Nvidia
			// At http://http.developer.nvidia.com/Cg/fmod.html
			WRITE(p, "float fmod( float x, float y )\n");
			WRITE(p, "{\n");
			WRITE(p, "float z = fract( abs( x / y) ) * abs( y );\n");
			WRITE(p, "return (x < 0) ? -z : z;\n");
			WRITE(p, "}\n");

			
		for (int i = 0; i < 8; ++i)
			WRITE(p, "%suniform sampler2D samp%d;\n", WriteBinding(ApiType, i), i);
	}
	else
	{
		// Declare samplers

		if (ApiType != API_D3D11)
		{
			WRITE(p, "uniform sampler2D ");
		}
		else
		{
			WRITE(p, "sampler ");
		}

		bool bfirst = true;
		for (int i = 0; i < 8; ++i)
		{
			WRITE(p, "%s samp%d %s", bfirst?"":",", i, WriteRegister(ApiType, "s", i));
			bfirst = false;
		}
		WRITE(p, ";\n");
		if (ApiType == API_D3D11)
		{
			WRITE(p, "Texture2D ");
			bfirst = true;
			for (int i = 0; i < 8; ++i)
			{
				WRITE(p, "%s Tex%d : register(t%d)", bfirst?"":",", i, i);
				bfirst = false;
			}
			WRITE(p, ";\n");
		}
	}

	WRITE(p, "\n");
	if (ApiType == API_GLSL && g_ActiveConfig.backend_info.bSupportsGLSLUBO)
		WRITE(p, "layout(std140) uniform PSBlock {\n");
		
		WRITE(p, "%sfloat4 "I_COLORS"[4] %s;\n", WriteLocation(ApiType), WriteRegister(ApiType, "c", C_COLORS));
		WRITE(p, "%sfloat4 "I_KCOLORS"[4] %s;\n", WriteLocation(ApiType), WriteRegister(ApiType, "c", C_KCOLORS));
		WRITE(p, "%sfloat4 "I_ALPHA"[1] %s;\n", WriteLocation(ApiType), WriteRegister(ApiType, "c", C_ALPHA));
		WRITE(p, "%sfloat4 "I_TEXDIMS"[8] %s;\n", WriteLocation(ApiType), WriteRegister(ApiType, "c", C_TEXDIMS));
		WRITE(p, "%sfloat4 "I_ZBIAS"[2] %s;\n", WriteLocation(ApiType), WriteRegister(ApiType, "c", C_ZBIAS));
		WRITE(p, "%sfloat4 "I_INDTEXSCALE"[2] %s;\n", WriteLocation(ApiType),  WriteRegister(ApiType, "c", C_INDTEXSCALE));
		WRITE(p, "%sfloat4 "I_INDTEXMTX"[6] %s;\n", WriteLocation(ApiType), WriteRegister(ApiType, "c", C_INDTEXMTX));
		WRITE(p, "%sfloat4 "I_FOG"[3] %s;\n", WriteLocation(ApiType), WriteRegister(ApiType, "c", C_FOG));
		
		// Compiler will optimize these out by itself.
		WRITE(p, "%sfloat4 "I_PLIGHTS"[40] %s;\n", WriteLocation(ApiType), WriteRegister(ApiType, "c", C_PLIGHTS));
		WRITE(p, "%sfloat4 "I_PMATERIALS"[4] %s;\n", WriteLocation(ApiType), WriteRegister(ApiType, "c", C_PMATERIALS));
		
	if (ApiType == API_GLSL && g_ActiveConfig.backend_info.bSupportsGLSLUBO)
		WRITE(p, "};\n");

    if (ApiType != API_GLSL)
    {
		WRITE(p, "void main(\n");
		if (ApiType != API_D3D11)
		{
			WRITE(p, "  out float4 ocol0 : COLOR0,%s%s\n  in float4 rawpos : %s,\n",
				dstAlphaMode == DSTALPHA_DUAL_SOURCE_BLEND ? "\n  out float4 ocol1 : COLOR1," : "",
				DepthTextureEnable ? "\n  out float depth : DEPTH," : "",
				ApiType & API_OPENGL ? "WPOS" : ApiType & API_D3D9_SM20 ? "POSITION" : "VPOS");
		}
		else
		{
			WRITE(p, "  out float4 ocol0 : SV_Target0,%s%s\n  in float4 rawpos : SV_Position,\n",
				dstAlphaMode == DSTALPHA_DUAL_SOURCE_BLEND ? "\n  out float4 ocol1 : SV_Target1," : "",
				DepthTextureEnable ? "\n  out float depth : SV_Depth," : "");
		}

		WRITE(p, "  in float4 colors_0 : COLOR0,\n");
		WRITE(p, "  in float4 colors_1 : COLOR1");

		// compute window position if needed because binding semantic WPOS is not widely supported
		if (numTexgen < 7)
		{
			for (int i = 0; i < numTexgen; ++i)
				WRITE(p, ",\n  in float3 uv%d : TEXCOORD%d", i, i);
			WRITE(p, ",\n  in float4 clipPos : TEXCOORD%d", numTexgen);
			if(g_ActiveConfig.bEnablePixelLighting && g_ActiveConfig.backend_info.bSupportsPixelLighting)
				WRITE(p, ",\n  in float4 Normal : TEXCOORD%d", numTexgen + 1);
		}
		else
		{
			// wpos is in w of first 4 texcoords
			if(g_ActiveConfig.bEnablePixelLighting && g_ActiveConfig.backend_info.bSupportsPixelLighting)
			{
				for (int i = 0; i < 8; ++i)
					WRITE(p, ",\n  in float4 uv%d : TEXCOORD%d", i, i);
			}
			else
			{
				for (unsigned int i = 0; i < xfregs.numTexGen.numTexGens; ++i)
					WRITE(p, ",\n  in float%d uv%d : TEXCOORD%d", i < 4 ? 4 : 3 , i, i);
			}
		}
		WRITE(p, "        ) {\n");
	}
	else
	{
	   // GLSL doesn't do main arguments
	   // Once we switch to GLSL 1.3 we will bind a lot of these.
		
		if (dstAlphaMode == DSTALPHA_DUAL_SOURCE_BLEND)
		{
			// This won't get hit unless we support GL 3.3
			if (g_ActiveConfig.backend_info.bSupportsGLSLBinding)
			{
				WRITE(p, "	layout(location = 0) out float4 ocol0;\n");
				WRITE(p, "	layout(location = 0, index = 1) out float4 ocol1;\n");
			}
			else
			{
				WRITE(p, "	out float4 ocol0;\n");
				WRITE(p, "	out float4 ocol1;\n");
			}
		}
		else
		{
			WRITE(p, "	float4 ocol0;\n");
		}
		if (DepthTextureEnable)
				WRITE(p, "  float depth;\n"); // TODO: Passed to Vertex Shader right?
		WRITE(p, "   float4 rawpos = gl_FragCoord;\n");

		WRITE(p, "VARYIN   float4 colors_02;\n");
		WRITE(p, "VARYIN   float4 colors_12;\n");
		WRITE(p, "   float4 colors_0 = colors_02;\n");
		WRITE(p, "   float4 colors_1 = colors_12;\n");

		// compute window position if needed because binding semantic WPOS is not widely supported
				// Let's set up attributes
		if (xfregs.numTexGen.numTexGens < 7)
		{
			for (int i = 0; i < 8; ++i)
			{
				WRITE(p, "VARYIN  float3 uv%d_2;\n", i);
				WRITE(p, "  float3 uv%d = uv%d_2;\n", i, i);
			}
			WRITE(p, "VARYIN   float4 clipPos_2;\n");
			WRITE(p, "   float4 clipPos = clipPos_2;\n");
			if (g_ActiveConfig.bEnablePixelLighting && g_ActiveConfig.backend_info.bSupportsPixelLighting)
			{
				WRITE(p, "VARYIN   float4 Normal_2;\n");
				WRITE(p, "   float4 Normal = Normal_2;\n");
			}
		}
		else
		{
			// wpos is in w of first 4 texcoords
			if (g_ActiveConfig.bEnablePixelLighting && g_ActiveConfig.backend_info.bSupportsPixelLighting)
			{
				for (int i = 0; i < 8; ++i)
				{
					WRITE(p, "VARYIN   float4 uv%d_2;\n", i);
					WRITE(p, "   float4 uv%d = uv%d_2;\n", i, i);
				}
			}
			else
			{
				for (unsigned int i = 0; i < xfregs.numTexGen.numTexGens; ++i)
				{
					WRITE(p, "VARYIN   float%d uv%d_2;\n", i < 4 ? 4 : 3 , i);
					WRITE(p, "   float%d uv%d = uv%d_2;\n", i < 4 ? 4 : 3 , i, i);
				}
			}
		}
		WRITE(p, "void main()\n{\n");
	}

	char* pmainstart = p;
	int Pretest = AlphaPreTest();
	if(Pretest >= 0 && !DepthTextureEnable)
	{
		if (!Pretest)
		{
<<<<<<< HEAD
			// alpha test will always fail, so restart the shader and just make it an empty function		
			
			WRITE(p, "ocol0 = float(0.0);\n");
			if(DepthTextureEnable)
				WRITE(p, "depth = 1.f;\n");
			if(dstAlphaMode == DSTALPHA_DUAL_SOURCE_BLEND)
					WRITE(p, "ocol1 = 0;\n");
=======
			// alpha test will always fail, so restart the shader and just make it an empty function
			WRITE(p, "ocol0 = float4(0.0f,0.0f,0.0f,0.0f);\n");
			WRITE(p, "discard;\n");
>>>>>>> f57f654b
			if(ApiType == API_GLSL && dstAlphaMode != DSTALPHA_DUAL_SOURCE_BLEND)
					WRITE(p, "gl_FragData[0] = ocol0;\n");
			if(ApiType != API_D3D11)
				WRITE(p, "return;\n");
		}
		else if (dstAlphaMode == DSTALPHA_ALPHA_PASS)
		{
			WRITE(p, "  ocol0 = " I_ALPHA"[0].aaaa;\n");
		}
		if(!Pretest || dstAlphaMode == DSTALPHA_ALPHA_PASS)
		{
			WRITE(p, "}\n");
			return text;
		}
	}

	WRITE(p, "  float4 c0 = " I_COLORS"[1], c1 = " I_COLORS"[2], c2 = " I_COLORS"[3], prev = float4(0.0f, 0.0f, 0.0f, 0.0f), textemp = float4(0.0f, 0.0f, 0.0f, 0.0f), rastemp = float4(0.0f, 0.0f, 0.0f, 0.0f), konsttemp = float4(0.0f, 0.0f, 0.0f, 0.0f);\n"
			"  float3 comp16 = float3(1.0f, 255.0f, 0.0f), comp24 = float3(1.0f, 255.0f, 255.0f*255.0f);\n"
			"  float4 alphabump=float4(0.0f,0.0f,0.0f,0.0f);\n"
			"  float3 tevcoord=float3(0.0f, 0.0f, 0.0f);\n"
			"  float2 wrappedcoord=float2(0.0f,0.0f), tempcoord=float2(0.0f,0.0f);\n"
			"  float4 cc0=float4(0.0f,0.0f,0.0f,0.0f), cc1=float4(0.0f,0.0f,0.0f,0.0f);\n"
			"  float4 cc2=float4(0.0f,0.0f,0.0f,0.0f), cprev=float4(0.0f,0.0f,0.0f,0.0f);\n"
			"  float4 crastemp=float4(0.0f,0.0f,0.0f,0.0f),ckonsttemp=float4(0.0f,0.0f,0.0f,0.0f);\n\n");

	if (g_ActiveConfig.bEnablePixelLighting && g_ActiveConfig.backend_info.bSupportsPixelLighting)
	{
		if (xfregs.numTexGen.numTexGens < 7)
		{
			WRITE(p,"float3 _norm0 = normalize(Normal.xyz);\n\n");
			WRITE(p,"float3 pos = float3(clipPos.x,clipPos.y,Normal.w);\n");
		}
		else
		{
			WRITE(p,"  float3 _norm0 = normalize(float3(uv4.w,uv5.w,uv6.w));\n\n");
			WRITE(p,"float3 pos = float3(uv0.w,uv1.w,uv7.w);\n");
		}


		WRITE(p, "float4 mat, lacc;\n"
		"float3 ldir, h;\n"
		"float dist, dist2, attn;\n");

		p = GenerateLightingShader(p, components, I_PMATERIALS, I_PLIGHTS, "colors_", "colors_");
	}

	if (numTexgen < 7)
		WRITE(p, "clipPos = float4(rawpos.x, rawpos.y, clipPos.z, clipPos.w);\n");
	else
		WRITE(p, "float4 clipPos = float4(rawpos.x, rawpos.y, uv2.w, uv3.w);\n");

	// HACK to handle cases where the tex gen is not enabled
	if (numTexgen == 0)
	{
		WRITE(p, "float3 uv0 = float3(0.0f, 0.0f, 0.0f);\n");
	}
	else
	{
		for (int i = 0; i < numTexgen; ++i)
		{
			// optional perspective divides
			if (xfregs.texMtxInfo[i].projection == XF_TEXPROJ_STQ)
			{
				WRITE(p, "if (uv%d.z != 0.0f)", i);
				WRITE(p, "	uv%d.xy = uv%d.xy / uv%d.z;\n", i, i, i);
			}

			WRITE(p, "uv%d.xy = uv%d.xy * " I_TEXDIMS"[%d].zw;\n", i, i, i);
		}
	}

	// indirect texture map lookup
	for (u32 i = 0; i < bpmem.genMode.numindstages; ++i)
	{
		if (nIndirectStagesUsed & (1<<i))
		{
			int texcoord = bpmem.tevindref.getTexCoord(i);

			if (texcoord < numTexgen)
				WRITE(p, "tempcoord = uv%d.xy * " I_INDTEXSCALE"[%d].%s;\n", texcoord, i/2, (i&1)?"zw":"xy");
			else
				WRITE(p, "tempcoord = float2(0.0f, 0.0f);\n");

			char buffer[32];
			sprintf(buffer, "float3 indtex%d", i);
			SampleTexture(p, buffer, "tempcoord", "abg", bpmem.tevindref.getTexMap(i), ApiType);
		}
	}

	RegisterStates[0].AlphaNeedOverflowControl = false;
	RegisterStates[0].ColorNeedOverflowControl = false;
	RegisterStates[0].AuxStored = false;
	for(int i = 1; i < 4; i++)
	{
		RegisterStates[i].AlphaNeedOverflowControl = true;
		RegisterStates[i].ColorNeedOverflowControl = true;
		RegisterStates[i].AuxStored = false;
	}

	for (int i = 0; i < numStages; i++)
		WriteStage(p, i, ApiType); //build the equation for this stage

	if (numStages)
	{
		// The results of the last texenv stage are put onto the screen,
		// regardless of the used destination register
		if(bpmem.combiners[numStages - 1].colorC.dest != 0)
		{
			bool retrieveFromAuxRegister = !RegisterStates[bpmem.combiners[numStages - 1].colorC.dest].ColorNeedOverflowControl && RegisterStates[bpmem.combiners[numStages - 1].colorC.dest].AuxStored;
			WRITE(p, "prev.rgb = %s%s;\n", retrieveFromAuxRegister ? "c" : "" , tevCOutputTable[bpmem.combiners[numStages - 1].colorC.dest]);
			RegisterStates[0].ColorNeedOverflowControl = RegisterStates[bpmem.combiners[numStages - 1].colorC.dest].ColorNeedOverflowControl;
		}
		if(bpmem.combiners[numStages - 1].alphaC.dest != 0)
		{
			bool retrieveFromAuxRegister = !RegisterStates[bpmem.combiners[numStages - 1].alphaC.dest].AlphaNeedOverflowControl && RegisterStates[bpmem.combiners[numStages - 1].alphaC.dest].AuxStored;
			WRITE(p, "prev.a = %s%s;\n", retrieveFromAuxRegister ? "c" : "" , tevAOutputTable[bpmem.combiners[numStages - 1].alphaC.dest]);
			RegisterStates[0].AlphaNeedOverflowControl = RegisterStates[bpmem.combiners[numStages - 1].alphaC.dest].AlphaNeedOverflowControl;
		}
	}
	// emulation of unsigned 8 overflow when casting if needed
	if(RegisterStates[0].AlphaNeedOverflowControl || RegisterStates[0].ColorNeedOverflowControl)
		WRITE(p, "prev = frac(prev * (255.0f/256.0f)) * (256.0f/255.0f);\n");

	if(Pretest ==  -1)
	{
		WriteAlphaTest(p, ApiType, dstAlphaMode);
		// alpha test will always fail, so restart the shader and just make it an empty function
<<<<<<< HEAD
	/*	p = pmainstart;
		WRITE(p, "ocol0 = float4(0.0f);\n");
		if(DepthTextureEnable)
=======
		p = pmainstart;
		WRITE(p, "ocol0 = float4(0.0f,0.0f,0.0f,0.0f);\n");
		if (DepthTextureEnable)
>>>>>>> f57f654b
			WRITE(p, "depth = 1.f;\n");
		if (dstAlphaMode == DSTALPHA_DUAL_SOURCE_BLEND)
				WRITE(p, "ocol1 = float4(0.0f,0.0f,0.0f,0.0f);\n");
		if (ApiType == API_GLSL)
		{
			// Once we switch to GLSL 1.3 and bind variables, we won't need to do this
			if (dstAlphaMode != DSTALPHA_DUAL_SOURCE_BLEND)
				WRITE(p, "gl_FragData[0] = ocol0;\n");
			if (DepthTextureEnable)
				WRITE(p, "gl_FragDepth = depth;\n");
		}
		WRITE(p, "discard;\n");
<<<<<<< HEAD
		if(ApiType != API_D3D11)
			WRITE(p, "return;\n");*/
	}
=======
		if (ApiType != API_D3D11)
			WRITE(p, "return;\n");
	}
	else
	{
		if ((bpmem.fog.c_proj_fsel.fsel != 0) || DepthTextureEnable)
		{
>>>>>>> f57f654b

	if((bpmem.fog.c_proj_fsel.fsel != 0) || DepthTextureEnable)
	{
		// the screen space depth value = far z + (clip z / clip w) * z range
		WRITE(p, "float zCoord = " I_ZBIAS"[1].x + (clipPos.z / clipPos.w) * " I_ZBIAS"[1].y;\n");
	}

	if (DepthTextureEnable)
	{
		// use the texture input of the last texture stage (textemp), hopefully this has been read and is in correct format...
		if (bpmem.ztex2.op != ZTEXTURE_DISABLE && !bpmem.zcontrol.zcomploc && bpmem.zmode.testenable && bpmem.zmode.updateenable)
		{
			if (bpmem.ztex2.op == ZTEXTURE_ADD)
				WRITE(p, "zCoord = dot(" I_ZBIAS"[0].xyzw, textemp.xyzw) + " I_ZBIAS"[1].w + zCoord;\n");
			else
				WRITE(p, "zCoord = dot(" I_ZBIAS"[0].xyzw, textemp.xyzw) + " I_ZBIAS"[1].w;\n");

			// scale to make result from frac correct
			WRITE(p, "zCoord = zCoord * (16777215.0f/16777216.0f);\n");
			WRITE(p, "zCoord = frac(zCoord);\n");
			WRITE(p, "zCoord = zCoord * (16777216.0f/16777215.0f);\n");
		}
		WRITE(p, "depth = zCoord;\n");
	}

	if (dstAlphaMode == DSTALPHA_ALPHA_PASS)
		WRITE(p, "  ocol0 = float4(prev.rgb, " I_ALPHA"[0].a);\n");
	else
	{
		WriteFog(p);
		WRITE(p, "  ocol0 = prev;\n");
	}

	// On D3D11, use dual-source color blending to perform dst alpha in a
	// single pass
	if (dstAlphaMode == DSTALPHA_DUAL_SOURCE_BLEND)
	{
		// Colors will be blended against the alpha from ocol1...
		WRITE(p, "  ocol1 = ocol0;\n");
		// ...and the alpha from ocol0 will be written to the framebuffer.
		WRITE(p, "  ocol0.a = " I_ALPHA"[0].a;\n");	
	}
	if (ApiType == API_GLSL)
		{
			if (DepthTextureEnable)
				WRITE(p, "gl_FragDepth = depth;\n");
			if (dstAlphaMode != DSTALPHA_DUAL_SOURCE_BLEND)
				WRITE(p, "gl_FragData[0] = ocol0;\n");
		}
<<<<<<< HEAD
	
=======

		if (ApiType == API_GLSL)
		{
			if (DepthTextureEnable)
				WRITE(p, "gl_FragDepth = depth;\n");
			if (dstAlphaMode != DSTALPHA_DUAL_SOURCE_BLEND)
				WRITE(p, "gl_FragData[0] = ocol0;\n");
		}
	}
>>>>>>> f57f654b
	WRITE(p, "}\n");
	if (text[sizeof(text) - 1] != 0x7C)
		PanicAlert("PixelShader generator - buffer too small, canary has been eaten!");

	setlocale(LC_NUMERIC, ""); // restore locale
	return text;
}



//table with the color compare operations
static const char *TEVCMPColorOPTable[16] =
{
	"float3(0.0f, 0.0f, 0.0f)",//0
	"float3(0.0f, 0.0f, 0.0f)",//1
	"float3(0.0f, 0.0f, 0.0f)",//2
	"float3(0.0f, 0.0f, 0.0f)",//3
	"float3(0.0f, 0.0f, 0.0f)",//4
	"float3(0.0f, 0.0f, 0.0f)",//5
	"float3(0.0f, 0.0f, 0.0f)",//6
	"float3(0.0f, 0.0f, 0.0f)",//7
	"   %s + ((%s.r >= %s.r + (0.25f/255.0f)) ? %s : float3(0.0f, 0.0f, 0.0f))",//#define TEVCMP_R8_GT 8
	"   %s + ((abs(%s.r - %s.r) < (0.5f/255.0f)) ? %s : float3(0.0f, 0.0f, 0.0f))",//#define TEVCMP_R8_EQ 9
	"   %s + (( dot(%s.rgb, comp16) >= (dot(%s.rgb, comp16) + (0.25f/255.0f))) ? %s : float3(0.0f, 0.0f, 0.0f))",//#define TEVCMP_GR16_GT 10
	"   %s + (abs(dot(%s.rgb, comp16) - dot(%s.rgb, comp16)) < (0.5f/255.0f) ? %s : float3(0.0f, 0.0f, 0.0f))",//#define TEVCMP_GR16_EQ 11
	"   %s + (( dot(%s.rgb, comp24) >= (dot(%s.rgb, comp24) + (0.25f/255.0f))) ? %s : float3(0.0f, 0.0f, 0.0f))",//#define TEVCMP_BGR24_GT 12
	"   %s + (abs(dot(%s.rgb, comp24) - dot(%s.rgb, comp24)) < (0.5f/255.0f) ? %s : float3(0.0f, 0.0f, 0.0f))",//#define TEVCMP_BGR24_EQ 13
	"   %s + (max(sign(%s.rgb - %s.rgb - (0.25f/255.0f)), float3(0.0f, 0.0f, 0.0f)) * %s)",//#define TEVCMP_RGB8_GT  14
	"   %s + ((float3(1.0f, 1.0f, 1.0f) - max(sign(abs(%s.rgb - %s.rgb) - (0.5f/255.0f)), float3(0.0f, 0.0f, 0.0f))) * %s)"//#define TEVCMP_RGB8_EQ  15
};

//table with the alpha compare operations
static const char *TEVCMPAlphaOPTable[16] =
{
	"0.0f",//0
	"0.0f",//1
	"0.0f",//2
	"0.0f",//3
	"0.0f",//4
	"0.0f",//5
	"0.0f",//6
	"0.0f",//7
	"   %s.a + ((%s.r >= (%s.r + (0.25f/255.0f))) ? %s.a : 0.0f)",//#define TEVCMP_R8_GT 8
	"   %s.a + (abs(%s.r - %s.r) < (0.5f/255.0f) ? %s.a : 0.0f)",//#define TEVCMP_R8_EQ 9
	"   %s.a + ((dot(%s.rgb, comp16) >= (dot(%s.rgb, comp16) + (0.25f/255.0f))) ? %s.a : 0.0f)",//#define TEVCMP_GR16_GT 10
	"   %s.a + (abs(dot(%s.rgb, comp16) - dot(%s.rgb, comp16)) < (0.5f/255.0f) ? %s.a : 0.0f)",//#define TEVCMP_GR16_EQ 11
	"   %s.a + ((dot(%s.rgb, comp24) >= (dot(%s.rgb, comp24) + (0.25f/255.0f))) ? %s.a : 0.0f)",//#define TEVCMP_BGR24_GT 12
	"   %s.a + (abs(dot(%s.rgb, comp24) - dot(%s.rgb, comp24)) < (0.5f/255.0f) ? %s.a : 0.0f)",//#define TEVCMP_BGR24_EQ 13
	"   %s.a + ((%s.a >= (%s.a + (0.25f/255.0f))) ? %s.a : 0.0f)",//#define TEVCMP_A8_GT 14
	"   %s.a + (abs(%s.a - %s.a) < (0.5f/255.0f) ? %s.a : 0.0f)"//#define TEVCMP_A8_EQ 15

};


static void WriteStage(char *&p, int n, API_TYPE ApiType)
{
	int texcoord = bpmem.tevorders[n/2].getTexCoord(n&1);
	bool bHasTexCoord = (u32)texcoord < bpmem.genMode.numtexgens;
	bool bHasIndStage = bpmem.tevind[n].IsActive() && bpmem.tevind[n].bt < bpmem.genMode.numindstages;

	// HACK to handle cases where the tex gen is not enabled
	if (!bHasTexCoord)
		texcoord = 0;

	WRITE(p, "// TEV stage %d\n", n);

	if (bHasIndStage)
	{
		WRITE(p, "// indirect op\n");
		// perform the indirect op on the incoming regular coordinates using indtex%d as the offset coords
		if (bpmem.tevind[n].bs != ITBA_OFF)
		{
			WRITE(p, "alphabump = indtex%d.%s %s;\n",
					bpmem.tevind[n].bt,
					tevIndAlphaSel[bpmem.tevind[n].bs],
					tevIndAlphaScale[bpmem.tevind[n].fmt]);
		}
		// format
		WRITE(p, "float3 indtevcrd%d = indtex%d * %s;\n", n, bpmem.tevind[n].bt, tevIndFmtScale[bpmem.tevind[n].fmt]);

		// bias
		if (bpmem.tevind[n].bias != ITB_NONE )
			WRITE(p, "indtevcrd%d.%s += %s;\n", n, tevIndBiasField[bpmem.tevind[n].bias], tevIndBiasAdd[bpmem.tevind[n].fmt]);

		// multiply by offset matrix and scale
		if (bpmem.tevind[n].mid != 0)
		{
			if (bpmem.tevind[n].mid <= 3)
			{
				int mtxidx = 2*(bpmem.tevind[n].mid-1);
				WRITE(p, "float2 indtevtrans%d = float2(dot(" I_INDTEXMTX"[%d].xyz, indtevcrd%d), dot(" I_INDTEXMTX"[%d].xyz, indtevcrd%d));\n",
					n, mtxidx, n, mtxidx+1, n);
			}
			else if (bpmem.tevind[n].mid <= 7 && bHasTexCoord)
			{ // s matrix
				_assert_(bpmem.tevind[n].mid >= 5);
				int mtxidx = 2*(bpmem.tevind[n].mid-5);
				WRITE(p, "float2 indtevtrans%d = " I_INDTEXMTX"[%d].ww * uv%d.xy * indtevcrd%d.xx;\n", n, mtxidx, texcoord, n);
			}
			else if (bpmem.tevind[n].mid <= 11 && bHasTexCoord)
			{ // t matrix
				_assert_(bpmem.tevind[n].mid >= 9);
				int mtxidx = 2*(bpmem.tevind[n].mid-9);
				WRITE(p, "float2 indtevtrans%d = " I_INDTEXMTX"[%d].ww * uv%d.xy * indtevcrd%d.yy;\n", n, mtxidx, texcoord, n);
			}
			else
				WRITE(p, "float2 indtevtrans%d = float2(0.0f);\n", n);
		}
		else
			WRITE(p, "float2 indtevtrans%d = float2(0.0f);\n", n);

		// ---------
		// Wrapping
		// ---------

		// wrap S
		if (bpmem.tevind[n].sw == ITW_OFF)
			WRITE(p, "wrappedcoord.x = uv%d.x;\n", texcoord);
		else if (bpmem.tevind[n].sw == ITW_0)
			WRITE(p, "wrappedcoord.x = 0.0f;\n");
		else
			WRITE(p, "wrappedcoord.x = fmod( uv%d.x, %s );\n", texcoord, tevIndWrapStart[bpmem.tevind[n].sw]);

		// wrap T
		if (bpmem.tevind[n].tw == ITW_OFF)
			WRITE(p, "wrappedcoord.y = uv%d.y;\n", texcoord);
		else if (bpmem.tevind[n].tw == ITW_0)
			WRITE(p, "wrappedcoord.y = 0.0f;\n");
		else
			WRITE(p, "wrappedcoord.y = fmod( uv%d.y, %s );\n", texcoord, tevIndWrapStart[bpmem.tevind[n].tw]);

		if (bpmem.tevind[n].fb_addprev) // add previous tevcoord
			WRITE(p, "tevcoord.xy += wrappedcoord + indtevtrans%d;\n", n);
		else
			WRITE(p, "tevcoord.xy = wrappedcoord + indtevtrans%d;\n", n);
	}

	TevStageCombiner::ColorCombiner &cc = bpmem.combiners[n].colorC;
	TevStageCombiner::AlphaCombiner &ac = bpmem.combiners[n].alphaC;

<<<<<<< HEAD
	if(cc.a == TEVCOLORARG_RASA || cc.a == TEVCOLORARG_RASC
=======
	// blah1
	if (cc.a == TEVCOLORARG_RASA || cc.a == TEVCOLORARG_RASC
>>>>>>> f57f654b
		|| cc.b == TEVCOLORARG_RASA || cc.b == TEVCOLORARG_RASC
		|| cc.c == TEVCOLORARG_RASA || cc.c == TEVCOLORARG_RASC
		|| cc.d == TEVCOLORARG_RASA || cc.d == TEVCOLORARG_RASC
		|| ac.a == TEVALPHAARG_RASA || ac.b == TEVALPHAARG_RASA
		|| ac.c == TEVALPHAARG_RASA || ac.d == TEVALPHAARG_RASA)
	{
		char *rasswap = swapModeTable[bpmem.combiners[n].alphaC.rswap];
		WRITE(p, "rastemp = %s.%s;\n", tevRasTable[bpmem.tevorders[n / 2].getColorChan(n & 1)], rasswap);
		WRITE(p, "crastemp = frac(rastemp * (255.0f/256.0f)) * (256.0f/255.0f);\n");
	}


	if (bpmem.tevorders[n/2].getEnable(n&1))
	{
		if (!bHasIndStage)
		{
			// calc tevcord
			if (bHasTexCoord)
				WRITE(p, "tevcoord.xy = uv%d.xy;\n", texcoord);
			else
				WRITE(p, "tevcoord.xy = float2(0.0f, 0.0f);\n");
		}

		char *texswap = swapModeTable[bpmem.combiners[n].alphaC.tswap];
		int texmap = bpmem.tevorders[n/2].getTexMap(n&1);
		SampleTexture(p, "textemp", "tevcoord", texswap, texmap, ApiType);
	}
	else
		WRITE(p, "textemp = float4(1.0f, 1.0f, 1.0f, 1.0f);\n");


	if (cc.a == TEVCOLORARG_KONST || cc.b == TEVCOLORARG_KONST || cc.c == TEVCOLORARG_KONST || cc.d == TEVCOLORARG_KONST
		|| ac.a == TEVALPHAARG_KONST || ac.b == TEVALPHAARG_KONST || ac.c == TEVALPHAARG_KONST || ac.d == TEVALPHAARG_KONST)
	{
		int kc = bpmem.tevksel[n / 2].getKC(n & 1);
		int ka = bpmem.tevksel[n / 2].getKA(n & 1);
		WRITE(p, "konsttemp = float4(%s, %s);\n", tevKSelTableC[kc], tevKSelTableA[ka]);
		if (kc > 7 || ka > 7)
		{
			WRITE(p, "ckonsttemp = frac(konsttemp * (255.0f/256.0f)) * (256.0f/255.0f);\n");
		}
		else
		{
			WRITE(p, "ckonsttemp = konsttemp;\n");
		}
	}

	if(cc.a == TEVCOLORARG_CPREV || cc.a == TEVCOLORARG_APREV
<<<<<<< HEAD
		|| cc.b == TEVCOLORARG_CPREV || cc.b == TEVCOLORARG_APREV
		|| cc.c == TEVCOLORARG_CPREV || cc.c == TEVCOLORARG_APREV
		|| ac.a == TEVALPHAARG_APREV || ac.b == TEVALPHAARG_APREV || ac.c == TEVALPHAARG_APREV)
	{
		if(RegisterStates[0].AlphaNeedOverflowControl || RegisterStates[0].ColorNeedOverflowControl)
		{
			WRITE(p, "cprev = frac(prev * (255.0f/256.0f)) * (256.0f/255.0f);\n");
			RegisterStates[0].AlphaNeedOverflowControl = false;
			RegisterStates[0].ColorNeedOverflowControl = false;
		}
		else
		{
			WRITE(p, "cprev = prev;\n");
		}
		RegisterStates[0].AuxStored = true;
	}
=======
	|| cc.b == TEVCOLORARG_CPREV || cc.b == TEVCOLORARG_APREV
	|| cc.c == TEVCOLORARG_CPREV || cc.c == TEVCOLORARG_APREV
	|| ac.a == TEVALPHAARG_APREV || ac.b == TEVALPHAARG_APREV || ac.c == TEVALPHAARG_APREV)
		WRITE(p, "cprev = frac(prev * (255.0f/256.0f)) * (256.0f/255.0f);\n");

>>>>>>> f57f654b

	if(cc.a == TEVCOLORARG_C0 || cc.a == TEVCOLORARG_A0
	|| cc.b == TEVCOLORARG_C0 || cc.b == TEVCOLORARG_A0
	|| cc.c == TEVCOLORARG_C0 || cc.c == TEVCOLORARG_A0
	|| ac.a == TEVALPHAARG_A0 || ac.b == TEVALPHAARG_A0 || ac.c == TEVALPHAARG_A0)
	{
		if(RegisterStates[1].AlphaNeedOverflowControl || RegisterStates[1].ColorNeedOverflowControl)
		{
			WRITE(p, "cc0 = frac(c0 * (255.0f/256.0f)) * (256.0f/255.0f);\n");
			RegisterStates[1].AlphaNeedOverflowControl = false;
			RegisterStates[1].ColorNeedOverflowControl = false;
		}
		else
		{
			WRITE(p, "cc0 = c0;\n");
		}
		RegisterStates[1].AuxStored = true;
	}

	if(cc.a == TEVCOLORARG_C1 || cc.a == TEVCOLORARG_A1
	|| cc.b == TEVCOLORARG_C1 || cc.b == TEVCOLORARG_A1
	|| cc.c == TEVCOLORARG_C1 || cc.c == TEVCOLORARG_A1
	|| ac.a == TEVALPHAARG_A1 || ac.b == TEVALPHAARG_A1 || ac.c == TEVALPHAARG_A1)
	{
		if(RegisterStates[2].AlphaNeedOverflowControl || RegisterStates[2].ColorNeedOverflowControl)
		{
			WRITE(p, "cc1 = frac(c1 * (255.0f/256.0f)) * (256.0f/255.0f);\n");
			RegisterStates[2].AlphaNeedOverflowControl = false;
			RegisterStates[2].ColorNeedOverflowControl = false;
		}
		else
		{
			WRITE(p, "cc1 = c1;\n");
		}
		RegisterStates[2].AuxStored = true;
	}

	if(cc.a == TEVCOLORARG_C2 || cc.a == TEVCOLORARG_A2
	|| cc.b == TEVCOLORARG_C2 || cc.b == TEVCOLORARG_A2
	|| cc.c == TEVCOLORARG_C2 || cc.c == TEVCOLORARG_A2
	|| ac.a == TEVALPHAARG_A2 || ac.b == TEVALPHAARG_A2 || ac.c == TEVALPHAARG_A2)
	{
		if(RegisterStates[3].AlphaNeedOverflowControl || RegisterStates[3].ColorNeedOverflowControl)
		{
			WRITE(p, "cc2 = frac(c2 * (255.0f/256.0f)) * (256.0f/255.0f);\n");
			RegisterStates[3].AlphaNeedOverflowControl = false;
			RegisterStates[3].ColorNeedOverflowControl = false;
		}
		else
		{
			WRITE(p, "cc2 = c2;\n");
		}
		RegisterStates[3].AuxStored = true;
	}

	RegisterStates[cc.dest].ColorNeedOverflowControl = (cc.clamp == 0);
	RegisterStates[cc.dest].AuxStored = false;

	// combine the color channel
	WRITE(p, "// color combine\n");
	if (cc.clamp)
		WRITE(p, "%s = saturate(", tevCOutputTable[cc.dest]);
	else
		WRITE(p, "%s = ", tevCOutputTable[cc.dest]);

	// combine the color channel
	if (cc.bias != TevBias_COMPARE) // if not compare
	{
		//normal color combiner goes here
		if (cc.shift > TEVSCALE_1)
			WRITE(p, "%s*(", tevScaleTable[cc.shift]);

		if (!(cc.d == TEVCOLORARG_ZERO && cc.op == TEVOP_ADD))
			WRITE(p, "%s%s", tevCInputTable[cc.d], tevOpTable[cc.op]);

		if (cc.a == cc.b)
			WRITE(p, "%s", tevCInputTable[cc.a + 16]);
		else if (cc.c == TEVCOLORARG_ZERO)
			WRITE(p, "%s", tevCInputTable[cc.a + 16]);
		else if (cc.c == TEVCOLORARG_ONE)
			WRITE(p, "%s", tevCInputTable[cc.b + 16]);
		else if (cc.a == TEVCOLORARG_ZERO)
			WRITE(p, "%s*%s", tevCInputTable[cc.b + 16], tevCInputTable[cc.c + 16]);
		else if (cc.b == TEVCOLORARG_ZERO)
			WRITE(p, "%s*(float3(1.0f, 1.0f, 1.0f)-%s)", tevCInputTable[cc.a + 16], tevCInputTable[cc.c + 16]);
		else
			WRITE(p, "lerp(%s, %s, %s)", tevCInputTable[cc.a + 16], tevCInputTable[cc.b + 16], tevCInputTable[cc.c + 16]);

		WRITE(p, "%s", tevBiasTable[cc.bias]);

		if (cc.shift > TEVSCALE_1)
			WRITE(p, ")");
	}
	else
	{
		int cmp = (cc.shift<<1)|cc.op|8; // comparemode stored here
		WRITE(p, TEVCMPColorOPTable[cmp],//lookup the function from the op table
				tevCInputTable[cc.d],
				tevCInputTable[cc.a + 16],
				tevCInputTable[cc.b + 16],
				tevCInputTable[cc.c + 16]);
	}
	if (cc.clamp)
		WRITE(p, ")");
	WRITE(p,";\n");

	RegisterStates[ac.dest].AlphaNeedOverflowControl = (ac.clamp == 0);
	RegisterStates[ac.dest].AuxStored = false;

	// combine the alpha channel
	WRITE(p, "// alpha combine\n");
	if (ac.clamp)
		WRITE(p, "%s = saturate(", tevAOutputTable[ac.dest]);
	else
		WRITE(p, "%s = ", tevAOutputTable[ac.dest]);

	if (ac.bias != TevBias_COMPARE) // if not compare
	{
		//normal alpha combiner goes here
		if (ac.shift > TEVSCALE_1)
			WRITE(p, "%s*(", tevScaleTable[ac.shift]);

		if (!(ac.d == TEVALPHAARG_ZERO && ac.op == TEVOP_ADD))
			WRITE(p, "%s.a%s", tevAInputTable[ac.d], tevOpTable[ac.op]);

		if (ac.a == ac.b)
			WRITE(p, "%s.a", tevAInputTable[ac.a + 8]);
		else if (ac.c == TEVALPHAARG_ZERO)
			WRITE(p, "%s.a", tevAInputTable[ac.a + 8]);
		else if (ac.a == TEVALPHAARG_ZERO)
			WRITE(p, "%s.a*%s.a", tevAInputTable[ac.b + 8], tevAInputTable[ac.c + 8]);
		else if (ac.b == TEVALPHAARG_ZERO)
			WRITE(p, "%s.a*(1.0f-%s.a)", tevAInputTable[ac.a + 8], tevAInputTable[ac.c + 8]);
		else
			WRITE(p, "lerp(%s.a, %s.a, %s.a)", tevAInputTable[ac.a + 8], tevAInputTable[ac.b + 8], tevAInputTable[ac.c + 8]);

		WRITE(p, "%s",tevBiasTable[ac.bias]);

		if (ac.shift > 0)
			WRITE(p, ")");

	}
	else
	{
		//compare alpha combiner goes here
		int cmp = (ac.shift<<1)|ac.op|8; // comparemode stored here
		WRITE(p, TEVCMPAlphaOPTable[cmp],
				tevAInputTable[ac.d],
				tevAInputTable[ac.a + 8],
				tevAInputTable[ac.b + 8],
				tevAInputTable[ac.c + 8]);
	}
	if (ac.clamp)
		WRITE(p, ")");
	WRITE(p, ";\n\n");
	WRITE(p, "// TEV done\n");
}

void SampleTexture(char *&p, const char *destination, const char *texcoords, const char *texswap, int texmap, API_TYPE ApiType)
{
	if (ApiType == API_D3D11)
		WRITE(p, "%s=Tex%d.Sample(samp%d,%s.xy * " I_TEXDIMS"[%d].xy).%s;\n", destination, texmap,texmap, texcoords, texmap, texswap);
	else
		WRITE(p, "%s=%s(samp%d,%s.xy * "I_TEXDIMS"[%d].xy).%s;\n", destination, ApiType == API_GLSL ? "texture2D" : "tex2D", texmap, texcoords, texmap, texswap);
}

static const char *tevAlphaFuncsTable[] =
{
	"(false)",									//ALPHACMP_NEVER 0
	"(prev.a <= %s - (0.25f/255.0f))",			//ALPHACMP_LESS 1
	"(abs( prev.a - %s ) < (0.5f/255.0f))",		//ALPHACMP_EQUAL 2
	"(prev.a < %s + (0.25f/255.0f))",			//ALPHACMP_LEQUAL 3
	"(prev.a >= %s + (0.25f/255.0f))",			//ALPHACMP_GREATER 4
	"(abs( prev.a - %s ) >= (0.5f/255.0f))",	//ALPHACMP_NEQUAL 5
	"(prev.a > %s - (0.25f/255.0f))",			//ALPHACMP_GEQUAL 6
	"(true)"									//ALPHACMP_ALWAYS 7
};

static const char *tevAlphaFunclogicTable[] =
{
	" && ", // and
	" || ", // or
	" != ", // xor
	" == "  // xnor
};
static int AlphaPreTest()
{
	u32 op = bpmem.alphaFunc.logic;
	u32 comp[2] = {bpmem.alphaFunc.comp0, bpmem.alphaFunc.comp1};

	// First kill all the simple cases
	switch(op)
	{
	case 0: // AND
		if (comp[0] == ALPHACMP_ALWAYS && comp[1] == ALPHACMP_ALWAYS) return true;
		if (comp[0] == ALPHACMP_NEVER || comp[1] == ALPHACMP_NEVER) return false;
		break;
	case 1: // OR
		if (comp[0] == ALPHACMP_ALWAYS || comp[1] == ALPHACMP_ALWAYS) return true;
		if (comp[0] == ALPHACMP_NEVER && comp[1] == ALPHACMP_NEVER)return false;
		break;
	case 2: // XOR
		if ((comp[0] == ALPHACMP_ALWAYS && comp[1] == ALPHACMP_NEVER) || (comp[0] == ALPHACMP_NEVER && comp[1] == ALPHACMP_ALWAYS))
			return true;
		if ((comp[0] == ALPHACMP_ALWAYS && comp[1] == ALPHACMP_ALWAYS) || (comp[0] == ALPHACMP_NEVER && comp[1] == ALPHACMP_NEVER))
			return false;
		break;
	case 3: // XNOR
		if ((comp[0] == ALPHACMP_ALWAYS && comp[1] == ALPHACMP_NEVER) || (comp[0] == ALPHACMP_NEVER && comp[1] == ALPHACMP_ALWAYS))
			return false;
		if ((comp[0] == ALPHACMP_ALWAYS && comp[1] == ALPHACMP_ALWAYS) || (comp[0] == ALPHACMP_NEVER && comp[1] == ALPHACMP_NEVER))
			return true;
		break;
	default: PanicAlert("bad logic for alpha test? %08x", op);
	}
	return -1;
}


static void WriteAlphaTest(char *&p, API_TYPE ApiType,DSTALPHA_MODE dstAlphaMode)
{
	static const char *alphaRef[2] =
	{
		I_ALPHA"[0].r",
		I_ALPHA"[0].g"
	};	

<<<<<<< HEAD
=======
	int Pretest = AlphaPreTest();
	if (Pretest >= 0)
	{
		return Pretest != 0;
	}
>>>>>>> f57f654b

	// using discard then return works the same in cg and dx9 but not in dx11
	WRITE(p, "if(!( ");

	int compindex = bpmem.alphaFunc.comp0 % 8;
	WRITE(p, tevAlphaFuncsTable[compindex],alphaRef[0]);//lookup the first component from the alpha function table

	WRITE(p, "%s", tevAlphaFunclogicTable[bpmem.alphaFunc.logic % 4]);//lookup the logic op

	compindex = bpmem.alphaFunc.comp1 % 8;
	WRITE(p, tevAlphaFuncsTable[compindex],alphaRef[1]);//lookup the second component from the alpha function table
<<<<<<< HEAD
	WRITE(p, ")) {\n");

	WRITE(p, "ocol0 = float4(0.0f);\n");
	if (dstAlphaMode == DSTALPHA_DUAL_SOURCE_BLEND)
		WRITE(p, "ocol1 = float4(0.0f);\n");
	if (DepthTextureEnable)
		WRITE(p, "depth = 1.f;\n");

	// HAXX: zcomploc is a way to control whether depth test is done before
	// or after texturing and alpha test. PC GPU does depth test before texturing ONLY if depth value is
	// not updated during shader execution.
	// We implement "depth test before texturing" by discarding the fragment
	// when the alpha test fail. This is not a correct implementation because
	// even if the depth test fails the fragment could be alpha blended.
	// this implemnetation is a trick to  keep speed.
	// the correct, but slow, way to implement a correct zComploc is :
	// 1 - if zcomplock is enebled make a first pass, with color channel write disabled updating only 
	// depth channel.
	// 2 - in the next pass disable depth chanel update, but proccess the color data normally
	// this way is the only CORRECT way to emulate perfectly the zcomplock behaviour
	if (!(bpmem.zcontrol.zcomploc && bpmem.zmode.updateenable))
	{
		WRITE(p, "discard;\n");
		if (ApiType != API_D3D11)
			WRITE(p, "return;\n");
	}

	WRITE(p, "}\n");
=======
	WRITE(p, ")){ocol0 = float4(0.0f,0.0f,0.0f,0.0f);%s%s discard;%s}\n",
			dstAlphaMode == DSTALPHA_DUAL_SOURCE_BLEND	? "ocol1 = float4(0.0f,0.0f,0.0f,0.0f);"		: "",
			DepthTextureEnable							? "depth = 1.f;"	: "",
			(ApiType != API_D3D11)						? "return;"			: "");
	return true;
>>>>>>> f57f654b
}

static const char *tevFogFuncsTable[] =
{
	"",																//No Fog
	"",																//?
	"",																//Linear
	"",																//?
	"  fog = 1.0f - pow(2.0f, -8.0f * fog);\n",						//exp
	"  fog = 1.0f - pow(2.0f, -8.0f * fog * fog);\n",					//exp2
	"  fog = pow(2.0f, -8.0f * (1.0f - fog));\n",						//backward exp
	"  fog = 1.0f - fog;\n   fog = pow(2.0f, -8.0f * fog * fog);\n"	//backward exp2
};

static void WriteFog(char *&p)
{
	if (bpmem.fog.c_proj_fsel.fsel == 0)
		return; // no Fog

	if (bpmem.fog.c_proj_fsel.proj == 0)
	{
		// perspective
		// ze = A/(B - (Zs >> B_SHF)
		WRITE (p, "  float ze = " I_FOG"[1].x / (" I_FOG"[1].y - (zCoord / " I_FOG"[1].w));\n");
	}
	else
	{
		// orthographic
		// ze = a*Zs	(here, no B_SHF)
		WRITE (p, "  float ze = " I_FOG"[1].x * zCoord;\n");
	}

	// x_adjust = sqrt((x-center)^2 + k^2)/k
	// ze *= x_adjust
	//this is complitly teorical as the real hard seems to use a table intead of calculate the values.
	if (bpmem.fogRange.Base.Enabled)
	{
		WRITE (p, "  float x_adjust = (2.0f * (clipPos.x / " I_FOG"[2].y)) - 1.0f - " I_FOG"[2].x;\n");
		WRITE (p, "  x_adjust = sqrt(x_adjust * x_adjust + " I_FOG"[2].z * " I_FOG"[2].z) / " I_FOG"[2].z;\n");
		WRITE (p, "  ze *= x_adjust;\n");
	}

	WRITE (p, "  float fog = saturate(ze - " I_FOG"[1].z);\n");

	if (bpmem.fog.c_proj_fsel.fsel > 3)
	{
		WRITE(p, "%s", tevFogFuncsTable[bpmem.fog.c_proj_fsel.fsel]);
	}
	else
	{
		if (bpmem.fog.c_proj_fsel.fsel != 2)
			WARN_LOG(VIDEO, "Unknown Fog Type! %08x", bpmem.fog.c_proj_fsel.fsel);
	}

<<<<<<< HEAD
	WRITE(p, "  prev.rgb = lerp(prev.rgb," I_FOG"[0].rgb,fog);\n");
=======
	WRITE(p, "  prev.rgb = lerp(prev.rgb,"I_FOG"[0].rgb,fog);\n");
>>>>>>> f57f654b
}<|MERGE_RESOLUTION|>--- conflicted
+++ resolved
@@ -786,19 +786,13 @@
 	{
 		if (!Pretest)
 		{
-<<<<<<< HEAD
 			// alpha test will always fail, so restart the shader and just make it an empty function		
 			
-			WRITE(p, "ocol0 = float(0.0);\n");
+			WRITE(p, "ocol0 = float4(0.0);\n");
 			if(DepthTextureEnable)
 				WRITE(p, "depth = 1.f;\n");
 			if(dstAlphaMode == DSTALPHA_DUAL_SOURCE_BLEND)
 					WRITE(p, "ocol1 = 0;\n");
-=======
-			// alpha test will always fail, so restart the shader and just make it an empty function
-			WRITE(p, "ocol0 = float4(0.0f,0.0f,0.0f,0.0f);\n");
-			WRITE(p, "discard;\n");
->>>>>>> f57f654b
 			if(ApiType == API_GLSL && dstAlphaMode != DSTALPHA_DUAL_SOURCE_BLEND)
 					WRITE(p, "gl_FragData[0] = ocol0;\n");
 			if(ApiType != API_D3D11)
@@ -926,15 +920,9 @@
 	{
 		WriteAlphaTest(p, ApiType, dstAlphaMode);
 		// alpha test will always fail, so restart the shader and just make it an empty function
-<<<<<<< HEAD
 	/*	p = pmainstart;
 		WRITE(p, "ocol0 = float4(0.0f);\n");
 		if(DepthTextureEnable)
-=======
-		p = pmainstart;
-		WRITE(p, "ocol0 = float4(0.0f,0.0f,0.0f,0.0f);\n");
-		if (DepthTextureEnable)
->>>>>>> f57f654b
 			WRITE(p, "depth = 1.f;\n");
 		if (dstAlphaMode == DSTALPHA_DUAL_SOURCE_BLEND)
 				WRITE(p, "ocol1 = float4(0.0f,0.0f,0.0f,0.0f);\n");
@@ -947,19 +935,9 @@
 				WRITE(p, "gl_FragDepth = depth;\n");
 		}
 		WRITE(p, "discard;\n");
-<<<<<<< HEAD
 		if(ApiType != API_D3D11)
 			WRITE(p, "return;\n");*/
 	}
-=======
-		if (ApiType != API_D3D11)
-			WRITE(p, "return;\n");
-	}
-	else
-	{
-		if ((bpmem.fog.c_proj_fsel.fsel != 0) || DepthTextureEnable)
-		{
->>>>>>> f57f654b
 
 	if((bpmem.fog.c_proj_fsel.fsel != 0) || DepthTextureEnable)
 	{
@@ -1009,19 +987,6 @@
 			if (dstAlphaMode != DSTALPHA_DUAL_SOURCE_BLEND)
 				WRITE(p, "gl_FragData[0] = ocol0;\n");
 		}
-<<<<<<< HEAD
-	
-=======
-
-		if (ApiType == API_GLSL)
-		{
-			if (DepthTextureEnable)
-				WRITE(p, "gl_FragDepth = depth;\n");
-			if (dstAlphaMode != DSTALPHA_DUAL_SOURCE_BLEND)
-				WRITE(p, "gl_FragData[0] = ocol0;\n");
-		}
-	}
->>>>>>> f57f654b
 	WRITE(p, "}\n");
 	if (text[sizeof(text) - 1] != 0x7C)
 		PanicAlert("PixelShader generator - buffer too small, canary has been eaten!");
@@ -1162,12 +1127,7 @@
 	TevStageCombiner::ColorCombiner &cc = bpmem.combiners[n].colorC;
 	TevStageCombiner::AlphaCombiner &ac = bpmem.combiners[n].alphaC;
 
-<<<<<<< HEAD
 	if(cc.a == TEVCOLORARG_RASA || cc.a == TEVCOLORARG_RASC
-=======
-	// blah1
-	if (cc.a == TEVCOLORARG_RASA || cc.a == TEVCOLORARG_RASC
->>>>>>> f57f654b
 		|| cc.b == TEVCOLORARG_RASA || cc.b == TEVCOLORARG_RASC
 		|| cc.c == TEVCOLORARG_RASA || cc.c == TEVCOLORARG_RASC
 		|| cc.d == TEVCOLORARG_RASA || cc.d == TEVCOLORARG_RASC
@@ -1216,7 +1176,6 @@
 	}
 
 	if(cc.a == TEVCOLORARG_CPREV || cc.a == TEVCOLORARG_APREV
-<<<<<<< HEAD
 		|| cc.b == TEVCOLORARG_CPREV || cc.b == TEVCOLORARG_APREV
 		|| cc.c == TEVCOLORARG_CPREV || cc.c == TEVCOLORARG_APREV
 		|| ac.a == TEVALPHAARG_APREV || ac.b == TEVALPHAARG_APREV || ac.c == TEVALPHAARG_APREV)
@@ -1233,13 +1192,6 @@
 		}
 		RegisterStates[0].AuxStored = true;
 	}
-=======
-	|| cc.b == TEVCOLORARG_CPREV || cc.b == TEVCOLORARG_APREV
-	|| cc.c == TEVCOLORARG_CPREV || cc.c == TEVCOLORARG_APREV
-	|| ac.a == TEVALPHAARG_APREV || ac.b == TEVALPHAARG_APREV || ac.c == TEVALPHAARG_APREV)
-		WRITE(p, "cprev = frac(prev * (255.0f/256.0f)) * (256.0f/255.0f);\n");
-
->>>>>>> f57f654b
 
 	if(cc.a == TEVCOLORARG_C0 || cc.a == TEVCOLORARG_A0
 	|| cc.b == TEVCOLORARG_C0 || cc.b == TEVCOLORARG_A0
@@ -1467,14 +1419,6 @@
 		I_ALPHA"[0].g"
 	};	
 
-<<<<<<< HEAD
-=======
-	int Pretest = AlphaPreTest();
-	if (Pretest >= 0)
-	{
-		return Pretest != 0;
-	}
->>>>>>> f57f654b
 
 	// using discard then return works the same in cg and dx9 but not in dx11
 	WRITE(p, "if(!( ");
@@ -1486,7 +1430,6 @@
 
 	compindex = bpmem.alphaFunc.comp1 % 8;
 	WRITE(p, tevAlphaFuncsTable[compindex],alphaRef[1]);//lookup the second component from the alpha function table
-<<<<<<< HEAD
 	WRITE(p, ")) {\n");
 
 	WRITE(p, "ocol0 = float4(0.0f);\n");
@@ -1515,13 +1458,6 @@
 	}
 
 	WRITE(p, "}\n");
-=======
-	WRITE(p, ")){ocol0 = float4(0.0f,0.0f,0.0f,0.0f);%s%s discard;%s}\n",
-			dstAlphaMode == DSTALPHA_DUAL_SOURCE_BLEND	? "ocol1 = float4(0.0f,0.0f,0.0f,0.0f);"		: "",
-			DepthTextureEnable							? "depth = 1.f;"	: "",
-			(ApiType != API_D3D11)						? "return;"			: "");
-	return true;
->>>>>>> f57f654b
 }
 
 static const char *tevFogFuncsTable[] =
@@ -1576,9 +1512,5 @@
 			WARN_LOG(VIDEO, "Unknown Fog Type! %08x", bpmem.fog.c_proj_fsel.fsel);
 	}
 
-<<<<<<< HEAD
 	WRITE(p, "  prev.rgb = lerp(prev.rgb," I_FOG"[0].rgb,fog);\n");
-=======
-	WRITE(p, "  prev.rgb = lerp(prev.rgb,"I_FOG"[0].rgb,fog);\n");
->>>>>>> f57f654b
 }