// Copyright (C) 2003 Dolphin Project.

// This program is free software: you can redistribute it and/or modify
// it under the terms of the GNU General Public License as published by
// the Free Software Foundation, version 2.0.

// This program is distributed in the hope that it will be useful,
// but WITHOUT ANY WARRANTY; without even the implied warranty of
// MERCHANTABILITY or FITNESS FOR A PARTICULAR PURPOSE.  See the
// GNU General Public License 2.0 for more details.

// A copy of the GPL 2.0 should have been included with the program.
// If not, see http://www.gnu.org/licenses/

// Official SVN repository and contact information can be found at
// http://code.google.com/p/dolphin-emu/

// TODO(ector): Tons of pshufb optimization of the loads/stores, for SSSE3+, possibly SSE4, only.
// Should give a very noticable speed boost to paired single heavy code.

#include "Common.h"
#include "Thunk.h"

#include "../PowerPC.h"
#include "../../Core.h"
#include "../../ConfigManager.h"
#include "../../HW/GPFifo.h"
#include "../../HW/Memmap.h"
#include "../PPCTables.h"
#include "x64Emitter.h"
#include "ABI.h"

#include "Jit.h"
#include "JitAsm.h"
#include "JitRegCache.h"

void Jit64::lXXx(UGeckoInstruction inst)
{
	INSTRUCTION_START
	JITDISABLE(LoadStore)

	int a = inst.RA, b = inst.RB, d = inst.RD;

	// Skip disabled JIT instructions
	if (Core::g_CoreStartupParameter.bJITLoadStorelbzxOff && (inst.OPCD == 31) && (inst.SUBOP10 == 87))
	{ Default(inst); return; }
	if (Core::g_CoreStartupParameter.bJITLoadStorelXzOff && ((inst.OPCD == 34) || (inst.OPCD == 40) || (inst.OPCD == 32)))
	{ Default(inst); return; }
	if (Core::g_CoreStartupParameter.bJITLoadStorelwzOff && (inst.OPCD == 32))
	{ Default(inst); return; }

	// Determine memory access size and sign extend
	int accessSize = 0;
	bool signExtend = false;
	switch (inst.OPCD)
	{
	case 32: /* lwz */
	case 33: /* lwzu */
		accessSize = 32;
		signExtend = false;
		break;
		
	case 34: /* lbz */
	case 35: /* lbzu */
		accessSize = 8;
		signExtend = false;
		break;
		
	case 40: /* lhz */
	case 41: /* lhzu */
		accessSize = 16;
		signExtend = false;
		break;
		
	case 42: /* lha */
	case 43: /* lhau */
		accessSize = 16;
		signExtend = true;
		break;
		
	case 31:
		switch (inst.SUBOP10)
		{
		case 23:  /* lwzx */
		case 55:  /* lwzux */
			accessSize = 32;
			signExtend = false;
			break;
			
		case 87:  /* lbzx */
		case 119: /* lbzux */
			accessSize = 8;
			signExtend = false;
			break;
		case 279: /* lhzx */
		case 311: /* lhzux */
			accessSize = 16;
			signExtend = false;
			break;
			
		case 343: /* lhax */
		case 375: /* lhaux */
			accessSize = 16;
			signExtend = true;
			break;
			
		default:
			PanicAlert("Invalid instruction");
		}
		break;
		
	default:
		PanicAlert("Invalid instruction");
	}

	// TODO(ector): Make it dynamically enable/disable idle skipping where appropriate
	// Will give nice boost to dual core mode
	// (mb2): I agree, 
	// IMHO those Idles should always be skipped and replaced by a more controllable "native" Idle methode
	// ... maybe the throttle one already do that :p
	// if (CommandProcessor::AllowIdleSkipping() && PixelEngine::AllowIdleSkipping())
	if (SConfig::GetInstance().m_LocalCoreStartupParameter.bSkipIdle &&
		inst.OPCD == 32 && 
		(inst.hex & 0xFFFF0000) == 0x800D0000 &&
		(Memory::ReadUnchecked_U32(js.compilerPC + 4) == 0x28000000 ||
		(SConfig::GetInstance().m_LocalCoreStartupParameter.bWii && Memory::ReadUnchecked_U32(js.compilerPC + 4) == 0x2C000000)) &&
		Memory::ReadUnchecked_U32(js.compilerPC + 8) == 0x4182fff8)
	{
		// TODO(LinesPrower): 			
		// - Rewrite this!
		// It seems to be ugly and inefficient, but I don't know JIT stuff enough to make it right
		// It only demonstrates the idea

		// do our job at first
		s32 offset = (s32)(s16)inst.SIMM_16;
		gpr.Lock(d);
		SafeLoadToEAX(gpr.R(a), accessSize, offset, signExtend);
		gpr.KillImmediate(d, false, true);
		MOV(32, gpr.R(d), R(EAX));
		gpr.UnlockAll();
		
		gpr.Flush(FLUSH_ALL); 

		// if it's still 0, we can wait until the next event
		TEST(32, R(EAX), R(EAX));
		FixupBranch noIdle = J_CC(CC_NZ);

		gpr.Flush(FLUSH_ALL);
		fpr.Flush(FLUSH_ALL);
		ABI_CallFunctionC((void *)&PowerPC::OnIdle, PowerPC::ppcState.gpr[a] + (s32)(s16)inst.SIMM_16);

		// ! we must continue executing of the loop after exception handling, maybe there is still 0 in r0
		//MOV(32, M(&PowerPC::ppcState.pc), Imm32(js.compilerPC));
<<<<<<< HEAD
		JMP(asm_routines.testExceptions, true);
=======
		WriteExceptionExit();
>>>>>>> 05040379

		SetJumpTarget(noIdle);

		//js.compilerPC += 8;
		return;
	}
	
	// Determine whether this instruction updates inst.RA
	bool update;
	if (inst.OPCD == 31)
		update = ((inst.SUBOP10 & 0x20) != 0);
	else
		update = ((inst.OPCD & 1) != 0);
	
	// Prepare address operand
	Gen::OpArg opAddress;
	if (!update && !a)
	{
		if (inst.OPCD == 31)
		{
			gpr.Lock(b);
			opAddress = gpr.R(b);
		}
		else
		{
			opAddress = Imm32((u32)(s32)inst.SIMM_16);
		}
	}
	else if (update && ((a == 0) || (d == a)))
	{
		PanicAlert("Invalid instruction");
	}
	else
	{
		if ((inst.OPCD != 31) && gpr.R(a).IsImm())
		{
			opAddress = Imm32((u32)gpr.R(a).offset + (s32)inst.SIMM_16);
		}
		else if ((inst.OPCD == 31) && gpr.R(a).IsImm() && gpr.R(b).IsImm())
		{
			opAddress = Imm32((u32)gpr.R(a).offset + (u32)gpr.R(b).offset);
		}
		else
		{
			gpr.FlushLockX(ABI_PARAM1);
			opAddress = R(ABI_PARAM1);
			MOV(32, opAddress, gpr.R(a));
			
			if (inst.OPCD == 31)
				ADD(32, opAddress, gpr.R(b));
			else
				ADD(32, opAddress, Imm32((u32)(s32)inst.SIMM_16));
		}
	}

	SafeLoadToEAX(opAddress, accessSize, 0, signExtend);

	// We must flush immediate values from the following registers because
	// they may change at runtime if no MMU exception has been raised
	gpr.KillImmediate(d, true, true);
	if (update)
	{
		gpr.Lock(a);
		gpr.BindToRegister(a, true, true);
	}
	
	MEMCHECK_START

	if (update)
	{
		if (inst.OPCD == 31)
			ADD(32, gpr.R(a), gpr.R(b));
		else
			ADD(32, gpr.R(a), Imm32((u32)(s32)inst.SIMM_16));
	}
	MOV(32, gpr.R(d), R(EAX));

	MEMCHECK_END
	
	gpr.UnlockAll();
	gpr.UnlockAllX();
}

// Zero cache line.
void Jit64::dcbz(UGeckoInstruction inst)
{
	INSTRUCTION_START
	JITDISABLE(LoadStore)

	Default(inst); return;

	MOV(32, R(EAX), gpr.R(inst.RB));
	if (inst.RA)
		ADD(32, R(EAX), gpr.R(inst.RA));
	AND(32, R(EAX), Imm32(~31));
	XORPD(XMM0, R(XMM0));
#ifdef _M_X64
	MOVAPS(MComplex(EBX, EAX, SCALE_1, 0), XMM0);
	MOVAPS(MComplex(EBX, EAX, SCALE_1, 16), XMM0);
#else
	AND(32, R(EAX), Imm32(Memory::MEMVIEW32_MASK));
	MOVAPS(MDisp(EAX, (u32)Memory::base), XMM0);
	MOVAPS(MDisp(EAX, (u32)Memory::base + 16), XMM0);
#endif
}

void Jit64::stX(UGeckoInstruction inst)
{
	INSTRUCTION_START
	JITDISABLE(LoadStore)

	int s = inst.RS;
	int a = inst.RA;

	bool update = inst.OPCD & 1;

	s32 offset = (s32)(s16)inst.SIMM_16;
	if (a || !update) 
	{
		int accessSize;
		switch (inst.OPCD & ~1)
		{
		case 36: accessSize = 32; break; //stw
		case 44: accessSize = 16; break; //sth
		case 38: accessSize = 8; break;  //stb
		default: _assert_msg_(DYNA_REC, 0, "AWETKLJASDLKF"); return;
		}

		if ((a == 0) || gpr.R(a).IsImm())
		{
			// If we already know the address through constant folding, we can do some
			// fun tricks...
			u32 addr = ((a == 0) ? 0 : (u32)gpr.R(a).offset);
			addr += offset;
			if ((addr & 0xFFFFF000) == 0xCC008000 && jo.optimizeGatherPipe)
			{
				gpr.FlushLockX(ABI_PARAM1);
				MOV(32, R(ABI_PARAM1), gpr.R(s));
				if (update)
					gpr.SetImmediate32(a, addr);
				switch (accessSize)
				{	
					// No need to protect these, they don't touch any state
					// question - should we inline them instead? Pro: Lose a CALL   Con: Code bloat
				case 8:  CALL((void *)asm_routines.fifoDirectWrite8);  break;
				case 16: CALL((void *)asm_routines.fifoDirectWrite16); break;
				case 32: CALL((void *)asm_routines.fifoDirectWrite32); break;
				}
				js.fifoBytesThisBlock += accessSize >> 3;
				gpr.UnlockAllX();
				return;
			}
			else if (Memory::IsRAMAddress(addr))
			{
				MOV(32, R(EAX), gpr.R(s));
				BSWAP(accessSize, EAX);
				WriteToConstRamAddress(accessSize, R(EAX), addr);
				if (update)
					gpr.SetImmediate32(a, addr);
				return;
			}
			else
			{
				switch (accessSize)
				{
				case 32: ABI_CallFunctionAC(thunks.ProtectFunction(true ? ((void *)&Memory::Write_U32) : ((void *)&Memory::Write_U32_Swap), 2), gpr.R(s), addr); break;
				case 16: ABI_CallFunctionAC(thunks.ProtectFunction(true ? ((void *)&Memory::Write_U16) : ((void *)&Memory::Write_U16_Swap), 2), gpr.R(s), addr); break;
				case 8:  ABI_CallFunctionAC(thunks.ProtectFunction((void *)&Memory::Write_U8, 2), gpr.R(s), addr);  break;
				}
				if (update)
					gpr.SetImmediate32(a, addr);
				return;
			}
		}
		
		// Optimized stack access?
		if (accessSize == 32 && !gpr.R(a).IsImm() && a == 1 && js.st.isFirstBlockOfFunction && jo.optimizeStack)
		{
			gpr.FlushLockX(ABI_PARAM1);
			MOV(32, R(ABI_PARAM1), gpr.R(a));
			MOV(32, R(EAX), gpr.R(s));
			BSWAP(32, EAX);
#ifdef _M_X64	
			MOV(accessSize, MComplex(RBX, ABI_PARAM1, SCALE_1, (u32)offset), R(EAX));
#else
			AND(32, R(ABI_PARAM1), Imm32(Memory::MEMVIEW32_MASK));
			MOV(accessSize, MDisp(ABI_PARAM1, (u32)Memory::base + (u32)offset), R(EAX));
#endif
			if (update && offset)
			{
				gpr.Lock(a);
				gpr.KillImmediate(a, true, true);
				ADD(32, gpr.R(a), Imm32(offset));
				gpr.UnlockAll();
			}
			gpr.UnlockAllX();
			return;
		}

		/* // TODO - figure out why Beyond Good and Evil hates this
		#if defined(_WIN32) && defined(_M_X64)
		if (accessSize == 32 && !update)
		{
		// Fast and daring - requires 64-bit
		MOV(32, R(EAX), gpr.R(s));
		gpr.BindToRegister(a, true, false);
		BSWAP(32, EAX);
		MOV(accessSize, MComplex(RBX, gpr.RX(a), SCALE_1, (u32)offset), R(EAX));
		return;
		}
		#endif*/

		//Still here? Do regular path.

		gpr.FlushLockX(ECX, EDX);
		gpr.Lock(s, a);
		MOV(32, R(EDX), gpr.R(a));
		MOV(32, R(ECX), gpr.R(s));
		SafeWriteRegToReg(ECX, EDX, accessSize, offset);

		if (update && offset)
		{
			gpr.KillImmediate(a, true, true);
			MEMCHECK_START
			
			ADD(32, gpr.R(a), Imm32((u32)offset));

			MEMCHECK_END
		}

		gpr.UnlockAll();
		gpr.UnlockAllX();
	}
	else
	{
		PanicAlert("Invalid stX");
	}
}

void Jit64::stXx(UGeckoInstruction inst)
{
	INSTRUCTION_START
	JITDISABLE(LoadStore)

	int a = inst.RA, b = inst.RB, s = inst.RS;
	if (!a || a == s || a == b)
	{
		Default(inst);
		return;
	}
	gpr.Lock(a, b, s);
	gpr.FlushLockX(ECX, EDX);

	if (inst.SUBOP10 & 32)
	{
		MEMCHECK_START
		gpr.BindToRegister(a, true, true);
		ADD(32, gpr.R(a), gpr.R(b));
		MOV(32, R(EDX), gpr.R(a));
		MEMCHECK_END
	} else {
		MOV(32, R(EDX), gpr.R(a));
		ADD(32, R(EDX), gpr.R(b));
	}
	int accessSize;
	switch (inst.SUBOP10 & ~32) {
		case 151: accessSize = 32; break;
		case 407: accessSize = 16; break;
		case 215: accessSize = 8; break;
		default: PanicAlert("stXx: invalid access size"); 
			accessSize = 0; break;
	}

	MOV(32, R(ECX), gpr.R(s));
	SafeWriteRegToReg(ECX, EDX, accessSize, 0);

	gpr.UnlockAll();
	gpr.UnlockAllX();
}

// A few games use these heavily in video codecs.
void Jit64::lmw(UGeckoInstruction inst)
{
	INSTRUCTION_START
	JITDISABLE(LoadStore)

#ifdef _M_X64
	gpr.FlushLockX(ECX);
	MOV(32, R(EAX), Imm32((u32)(s32)inst.SIMM_16));
	if (inst.RA)
		ADD(32, R(EAX), gpr.R(inst.RA));
	for (int i = inst.RD; i < 32; i++)
	{
		MOV(32, R(ECX), MComplex(EBX, EAX, SCALE_1, (i - inst.RD) * 4));
		BSWAP(32, ECX);
		gpr.BindToRegister(i, false, true);
		MOV(32, gpr.R(i), R(ECX));
	}
	gpr.UnlockAllX();
#else
	Default(inst); return;
#endif
}

void Jit64::stmw(UGeckoInstruction inst)
{
	INSTRUCTION_START
	JITDISABLE(LoadStore)

#ifdef _M_X64
	gpr.FlushLockX(ECX);
	MOV(32, R(EAX), Imm32((u32)(s32)inst.SIMM_16));
	if (inst.RA)
		ADD(32, R(EAX), gpr.R(inst.RA));
	for (int i = inst.RD; i < 32; i++)
	{
		MOV(32, R(ECX), gpr.R(i));
		BSWAP(32, ECX);
		MOV(32, MComplex(EBX, EAX, SCALE_1, (i - inst.RD) * 4), R(ECX));
	}
	gpr.UnlockAllX();
#else
	Default(inst); return;
#endif
}

void Jit64::icbi(UGeckoInstruction inst)
{
	Default(inst);
	WriteExit(js.compilerPC + 4, 0);
}<|MERGE_RESOLUTION|>--- conflicted
+++ resolved
@@ -151,11 +151,7 @@
 
 		// ! we must continue executing of the loop after exception handling, maybe there is still 0 in r0
 		//MOV(32, M(&PowerPC::ppcState.pc), Imm32(js.compilerPC));
-<<<<<<< HEAD
-		JMP(asm_routines.testExceptions, true);
-=======
 		WriteExceptionExit();
->>>>>>> 05040379
 
 		SetJumpTarget(noIdle);
 
